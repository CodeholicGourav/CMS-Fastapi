"""
taskmanagement/controller.py
Author: Gourav Sahu
Date: 05/09/2023
"""
import json

from fastapi import UploadFile
from google.auth.transport.requests import Request
from google.oauth2.credentials import Credentials
from sqlalchemy.orm import Session
<<<<<<< HEAD

from dependencies import (ALLOWED_FILE_EXTENSIONS, SETTINGS, CustomValidations,
                          allowed_file, create_folder_if_not_exists,
                          generate_uuid, upload_to_drive)
=======
from dependencies import (
    ALLOWED_FILE_EXTENSIONS,
    CustomValidations, SETTINGS,
    allowed_file, generate_uuid, create_folder_if_not_exists, upload_to_drive
)
>>>>>>> adb10be0
from frontenduser import model as frontendModel
from organization import model as orgModel
from . import (model, schema)


def get_projects(
    limit: int,
    offset: int,
    organization: orgModel.Organization,
    sql: Session
):
    """
    Retrieves a specified number of projects belonging to a specific organization,
    along with the total count of projects.
    """
    count = sql.query(model.Project).filter_by(
        org_id=organization.id
    ).count()
    projects = sql.query(model.Project).filter_by(
        org_id=organization.id
    ).limit(limit).offset(offset).all()

    return {
        "total": count,
        "projects": projects
    }


def project_details(
    project_id: str,
    organization: orgModel.Organization,
    sql: Session
):
    """
    Retrieves the details of a project based on the provided project ID.
    """
    project = sql.query(model.Project).filter_by(
        puid=project_id,
        org_id=organization.id
    ).first()
    if not project:
        CustomValidations.raize_custom_error(
            error_type="not_exist",
            loc="project_id",
            msg="Project does not exist",
            inp=project_id,
            ctx={"project_id": "exist"}
        )
    return project


def create_project(
    data: schema.CreateProject,
    authtoken: frontendModel.FrontendToken,
    organization: orgModel.Organization,
    sql: Session
):
    """
    Creates a new project for an organization in the database, 
    ensure that the project name is unique within the organization.
    """
    # Check if a project with the same name already exists in the organization.
    exist_name = sql.query(model.Project).filter_by(
        project_name=data.project_name,
        org_id=organization.id
    ).first()

    if exist_name:
        CustomValidations.raize_custom_error(
            error_type="already_exist",
            loc="project_name",
            msg="Project name already exists",
            inp=data.project_name,
            ctx={"project_name": "unique"}
        )

    # Create a new project object
    project = model.Project(
        puid=generate_uuid(data.project_name),
        project_name=data.project_name,
        description=data.description,
        created_by=authtoken.user_id,
        org_id=organization.id
    )

    sql.add(project)
    sql.commit()
    sql.refresh(project)

    return project


def update_project(
    data: schema.UpdateProject,
    organization: orgModel.Organization,
    sql: Session
):
    """
    Updates the details of a project in the database.
    """
    project = sql.query(model.Project).filter_by(
        puid=data.project_id,
        org_id=organization.id
    ).first()
    if not project:
        CustomValidations.raize_custom_error(
            error_type="not_exist",
            loc="project_id",
            msg="Project does not exist",
            inp=data.project_id,
            ctx={"project_id": "exist"}
        )

    if data.project_name:
        exist_name = sql.query(model.Project).filter_by(
            project_name=data.project_name,
            org_id=organization.id
        ).first()
        if exist_name:
            CustomValidations.raize_custom_error(
                error_type="already_exist",
                loc="project_name",
                msg="Project name already exists",
                inp=data.project_name,
                ctx={"project_name": "unique"}
            )
        project.project_name = data.project_name

    project.description = data.description or project.description
    project.is_active = data.is_active or project.is_active
    project.is_deleted = data.is_deleted or project.is_deleted

    sql.commit()
    sql.refresh(project)
    return project


def create_task(
    data: schema.CreateTask,
    authtoken: frontendModel.FrontendToken,
    organization: orgModel.Organization,
    sql: Session
):
    """
    Creates a new task for an organization in the database
    """
    # Check if the project specified by the project ID exists in the organization
    exist_project = sql.query(model.Project).filter_by(
        puid=data.project_id, org_id=organization.id
    ).first()
    if not exist_project:
        CustomValidations.raize_custom_error(
            error_type="not_xist",
            loc="project_id",
            msg="project does not exist",
            inp=data.project_id,
            ctx={"project_id": "exist"}
        )

    # Check if a task with the same name already exists in the project
    exist_name = sql.query(model.Task).filter_by(
        task_name=data.task_name,
        project_id=exist_project.id
    ).first()
    if exist_name:
        CustomValidations.raize_custom_error(
            error_type="already_exist",
            loc="task_name",
            msg="Task name already exists",
            inp=data.task_name,
            ctx={"task_name": "unique"}
        )

    # Create a new task object
    task = model.Task(
        tuid=generate_uuid(data.task_name),
        task_name=data.task_name,
        description=data.description,
        created_by=authtoken.user_id,
        project_id = exist_project.id,
    )

    task.event_id = data.event_id or task.event_id
    task.estimate_hours = data.estimate_hours or task.estimate_hours
    task.deadline = data.deadline_date or task.deadline
    task.start_date = data.start_date or task.start_date
    task.end_date = data.end_date or task.end_date

    if data.group_id is not None:
        # If the task group does not exist, raise a custom error
        group_task = sql.query(model.TaskGroup).join(
            model.Project,
            model.TaskGroup.project_id == model.Project.id
        ).filter(
            # pylint: disable=singleton-comparison
            model.TaskGroup.guid == data.group_id,
            model.TaskGroup.is_deleted == False,
            model.Project.org_id == organization.id
        ).first()
        if not group_task:
            CustomValidations.raize_custom_error(
                error_type="not_exist",
                loc="group_id",
                msg="Group does not exist",
                inp=data.group_id
            )

        task.group_id = group_task.id

    if data.parent_id is not None:
        parent_task = sql.query(
            model.Task
        ).join(
            model.Project,
            model.Task.project_id == model.Project.id
        ).filter(
            model.Task.tuid == data.parent_id,
            model.Project.org_id == organization.id
        ).first()
        if not task:
            CustomValidations.raize_custom_error(
                error_type="not_exist",
                loc="parent_id",
                msg="Task does not exist",
                inp=data.parent_id,
                ctx={"parent_id": "exist"}
            )
        task.parent_id = parent_task.id

    sql.add(task)
    sql.commit()
    sql.refresh(task)
    return task


async def upload_task_media(
    task_id: str,
    files: list[UploadFile],
    organization: orgModel.Organization,
    sql:Session
):
    """
    Uploads media files to Google Drive for a specific task in an organization.
    """
    task = sql.query(model.Task).join(
            model.Project,
            model.Task.project_id == model.Project.id
        ).filter(
            model.Task.tuid == task_id,
            model.Project.org_id == organization.id
        ).first()
    if not task:
        CustomValidations.raize_custom_error(
            error_type="not_exist",
            loc="task_id",
            msg="Task does not exist",
            inp=task_id,
            ctx={"task_id": "exist"}
        )

    if not organization.gtoken:
        CustomValidations.raize_custom_error(
            error_type="not_exist",
            loc="google token",
            msg="Google token does not exist",
            inp="",
            ctx={"google token": "exist"}
        )

    # Create an instance of OAuth 2.0 credentials using the dictionary
    creds = Credentials.from_authorized_user_info(json.loads(organization.gtoken))

    # Check if the Google token provided is valid.
    if creds.expired and creds.refresh_token:
        creds.refresh(Request())

    folder_path = f'{SETTINGS.APP_NAME}/media/{organization.org_name}/{task.task_name}'
    folder = create_folder_if_not_exists(folder_path, creds)

    file_ids = {}
    for index, file in enumerate(files):
        if not allowed_file(file.filename, ALLOWED_FILE_EXTENSIONS):
            CustomValidations.raize_custom_error(
                error_type="invalid",
                loc="files",
                msg=f"Allowed extensions are {ALLOWED_FILE_EXTENSIONS}",
                inp=file.filename,
                ctx={"image": "invalid type"}
            )

        created_file = await upload_to_drive(file, creds, folder['id'])
        file_ids[index] = created_file.get('id', '')

    task.medias = file_ids
    sql.commit()
    sql.refresh(task)
    return task


def get_tasks(
    limit: int,
    offset: int,
    organization: orgModel.Organization,
    project_id: str | None,
    sql: Session
):
    """
    Retrieves a specified number of tasks from the database, 
    either for a specific project within an organization or 
    for all tasks in the organization.
    """
    if project_id is not None:
        # Check if the project specified by the project ID exists in the organization
        exist_project = sql.query(model.Project).filter_by(
            puid=project_id,
            org_id=organization.id
        ).first()
        if not exist_project:
            CustomValidations.raize_custom_error(
                error_type="not_xist",
                loc="project_id",
                msg="project does not exist",
                inp=project_id,
                ctx={"project_id": "exist"}
            )

        count = sql.query(model.Task).filter_by(
            project_id=exist_project.id
        ).count()

        tasks = sql.query(model.Task).filter_by(
            project_id=exist_project.id
        ).order_by(model.Task.id).limit(limit).offset(offset).all()
    else:
        count = sql.query(model.Task).count()
        tasks = sql.query(model.Task).limit(limit).order_by(model.Task.id).offset(offset).all()

    return {
        "total": count,
        "tasks": tasks
    }


def update_task(
    data: schema.UpdateTask,
    organization: orgModel.Organization,
    sql: Session
):
    """
    Updates the details of a task in the database based on the provided input data.
    """
    task = sql.query(model.Task).join(
        model.Project,
        model.Task.project_id == model.Project.id
    ).filter(
        model.Task.tuid == data.task_id,
        model.Project.org_id == organization.id
    ).first()
    if not task:
        CustomValidations.raize_custom_error(
            error_type="not_exist",
            loc="task_id",
            msg="Task does not exist",
            inp=data.task_id,
            ctx={"task_id": "exist"}
        )

    task.task_name = data.task_name or task.task_name
    task.description = data.description or task.description
    task.event_id = data.event_id or task.event_id
    task.estimate_hours = data.estimate_hours or task.estimate_hours
    task.deadline = data.deadline_date or task.deadline
    task.start_date = data.start_date or task.start_date
    task.end_date = data.end_date or task.end_date
    task.is_active = data.is_active or task.is_active
    task.is_deleted = data.is_deleted or task.is_deleted

    if data.group_id is not None:
        group_task = sql.query(model.TaskGroup).join(
            model.Project,
            model.TaskGroup.project_id == model.Project.id
        ).filter(
            # pylint: disable=singleton-comparison
            model.TaskGroup.guid == data.group_id,
            model.TaskGroup.is_deleted == False,
            model.Project.org_id == organization.id
        ).first()
        if not group_task:
            CustomValidations.raize_custom_error(
                error_type="not_exist",
                loc="group_id",
                msg="Group does not exist",
                inp=data.group_id
            )
        task.group_id = group_task.id

    if data.parent_id is not None:
        parent_task = sql.query(
            model.Task
        ).join(
            model.Project,
            model.Task.project_id == model.Project.id
        ).filter(
            model.Task.tuid == data.parent_id,
            model.Project.org_id == organization.id
        ).first()
        if not task:
            CustomValidations.raize_custom_error(
                error_type="not_exist",
                loc="parent_id",
                msg="Task does not exist",
                inp=data.parent_id,
                ctx={"parent_id": "exist"}
            )
        task.parent_id = parent_task.id

    sql.commit()
    sql.refresh(task)

    return task


def assign_project_permission(
    data: schema.AssignPerojectPermission,
    organization: orgModel.Organization,
    sql: Session
):
    """
    This function assigns project permissions to a user in an organization 
    by creating new entries in the `ProjectUserPermission` table.
    """
    # Retrieve the project object from the database
    project = sql.query(model.Project).filter_by(
        puid=data.project_id, org_id=organization.id
    ).first()
    if not project:
        CustomValidations.raize_custom_error(
            error_type="not_exist",
            loc="project_id",
            msg="Project does not exist",
            inp=data.project_id,
            ctx={"project_id": "exist"}
        )

    # Check user exist in this organization
    user = sql.query(orgModel.OrganizationUser).join(
        frontendModel.FrontendUser,
        orgModel.OrganizationUser.user_id == frontendModel.FrontendUser.id
    ).filter(
        orgModel.OrganizationUser.org_id == organization.id,
        frontendModel.FrontendUser.uuid == data.user_id
    ).first()
    if not user:
        CustomValidations.raize_custom_error(
            error_type="not_exist",
            loc="user_id",
            msg="User does not exist",
            inp=data.user_id,
            ctx={"user_id": "exist"}
        )

    # Retrieve the requested permissions from the database
    permissions = sql.query(model.ProjectPermission).filter(
        model.ProjectPermission.codename.in_(data.permissions)
    ).all()

    # Delete any existing project permissions for the user
    sql.query(model.ProjectUserPermission).filter_by(
        user_id=user.id,
        project_id=project.id
    ).delete()

    # Assign new project permissions for the user
    proj_permissions = [
        model.ProjectUserPermission(
            user_id=user.id,
            project_id=project.id,
            permission_id=permission.id
        ) for permission in permissions
    ]

    # Add the new project permissions to the database
    sql.add_all(proj_permissions)
    sql.commit()
    return project


def assign_task(
    data: schema.AssignTask,
    auth_token: frontendModel.FrontendToken,
    organization: orgModel.Organization,
    sql: Session
):
    """
    Assigns a task to multiple users in an organization.
    """
    task = sql.query(model.Task).filter_by(
        tuid=data.task_id
    ).first()
    if not task:
        CustomValidations.raize_custom_error(
            error_type="not_exist",
            loc="task_id",
            msg="Task does not exist",
            inp=data.task_id,
            ctx={"task_id": "exist"}
        )

    # Check user exist in this organization
    user = sql.query(orgModel.OrganizationUser).join(
        frontendModel.FrontendUser,
        orgModel.OrganizationUser.user_id == frontendModel.FrontendUser.id
    ).filter(
        orgModel.OrganizationUser.org_id == organization.id,
        frontendModel.FrontendUser.uuid == data.user_id
    ).first()
    if not user:
        CustomValidations.raize_custom_error(
            error_type="not_exist",
            loc="user_id",
            msg="User does not exist",
            inp=data.user_id,
            ctx={"user_id": "exist"}
        )

    user_task = sql.query(model.UserTask).filter_by(
        task_id=task.id,
        user_id=user.id,
    ).first()
    if not user_task:
        user_task = model.UserTask(
            task_id=task.id,
            user_id=user.id,
            created_by=auth_token.user_id
        )

    sql.add(user_task)
    sql.commit()
    return task


def withdraw_task(
    data: schema.AssignTask,
    organization: orgModel.Organization,
    sql: Session
):
    """
    Withdraws a task assigned to a user in an organization.
    """
    task = sql.query(model.Task).filter_by(
        tuid=data.task_id
    ).first()
    if not task:
        CustomValidations.raize_custom_error(
            error_type="not_exist",
            loc="task_id",
            msg="Task does not exist",
            inp=data.task_id,
            ctx={"task_id": "exist"}
        )

    user = sql.query(orgModel.OrganizationUser).join(
        frontendModel.FrontendUser,
        orgModel.OrganizationUser.user_id == frontendModel.FrontendUser.id
    ).filter(
        orgModel.OrganizationUser.org_id == organization.id,
        frontendModel.FrontendUser.uuid == data.user_id
    ).first()
    if not user:
        CustomValidations.raize_custom_error(
            error_type="not_exist",
            loc="user_id",
            msg="User does not exist",
            inp=data.user_id,
            ctx={"user_id": "exist"}
        )

    sql.query(model.UserTask).filter_by(
        task_id=task.id,
        user_id=user.id,
    ).delete()

    sql.commit()
    sql.refresh(task)
    return task


def project_custom_column(
    data:schema.AddCustomColumn,
    organization: orgModel.Organization,
    authtoken:frontendModel.FrontendToken,
    sql:Session
):
    """
    Create a custom column for a project based on the provided data.
    """
    project = sql.query(model.Project).filter_by(
        puid=data.project_id,
        is_active=True,
        is_deleted=False,
        org_id=organization.id
    ).first()
    if not project:
        CustomValidations.raize_custom_error(
            error_type="not_exist",
            loc="project_id",
            msg="project  does not exist",
            inp=data.project_id
        )

    existing_column_name = sql.query(model.CustomColumn).filter_by(
        column_name=data.column_name,
        project_id=project.id
    ).first()
    if existing_column_name:
        CustomValidations.raize_custom_error(
            error_type="already_exist",
            loc="column_name",
            msg="Column  already exists in this project.",
            inp=data.column_name,
        )
    customcolumn = model.CustomColumn(
        cuid = generate_uuid(data.column_name),
        type = data.type,
        column_name = data.column_name,
        created_by = authtoken.user_id,
        project_id = project.id,
        )
    sql.add(customcolumn)

    sql.commit()
    sql.refresh(customcolumn)
    return customcolumn


def update_column_expected_value(
    data: schema.CreateCustomColumnExpected,
    organization: orgModel.Organization,
    sql: Session
):
    """
    Creates new entries in the `CustomColumnExpected` table 
    by adding expected values for a specific custom column 
    and removing the old values.
    """
    # Retrieve the custom column object from the database based on the provided column ID
    column = sql.query(
        model.CustomColumn
    ).join(
        model.Project,
        model.Project.id == orgModel.Organization.id
    ).filter(
        # pylint: disable=singleton-comparison
        model.CustomColumn.cuid == data.column_id,
        model.CustomColumn.is_deleted == False,
        orgModel.Organization.orguid == organization.orguid
    ).first()
    if not column:
        CustomValidations.raize_custom_error(
            error_type="not_exist",
            loc="column_id",
            msg="Column does not exist",
            inp=data.column_id
        )

    # Remove previous values for custom column
    sql.query(
        model.CustomColumnExpected
    ).filter_by(
        column_id=column.id
    ).delete()

    # Create a list of `CustomColumnExpected` objects
    # using the provided values and the ID of the column
    values = [
        model.CustomColumnExpected(
            vuid=generate_uuid(value),
            value=value,
            column_id=column.id
        ) for value in data.values
    ]
    sql.add_all(values)

    sql.commit()
    sql.refresh(column)
    return column


def delete_custom_column(
    column_id: str,
    organization: orgModel.Organization,
    sql: Session
):
    """
    Deletes a custom column from the database.
    """
    # Check custom column exist in project
    column = sql.query(model.CustomColumn).filter(
        # pylint: disable=singleton-comparison
        model.CustomColumn.cuid == column_id,
        model.CustomColumn.is_deleted == False,
        model.Project.org_id == organization.id
    ).first()
    if not column or column.project.org_id != organization.id:
        CustomValidations.raize_custom_error(
            error_type="not_exist",
            loc="column_id",
            msg="Column does not exist",
            inp=column_id
        )

    column.is_deleted = True
    sql.commit()
    sql.refresh(column)
    return column


def assign_column_value(
    data: schema.AssignCustomColumnValue,
    organization: orgModel.Organization,
    sql: Session
):
    """
    This function assigns a custom column value to a task in a project. 
    It performs validations to ensure that the column,
    value, and task exist and are active and not deleted.
    """
    column = sql.query(
        model.CustomColumn
    ).join(
        model.Project,
        model.CustomColumn.project_id == model.Project.id
    ).filter(
        # pylint: disable=singleton-comparison
        model.CustomColumn.cuid == data.column_id, # column uid
        model.CustomColumn.is_deleted == False, # column not deleted
        model.Project.org_id == organization.id, # Project under current organization
        model.Project.is_active == True, # project is active
        model.Project.is_deleted == False, # proect is not deleted
    ).first()
    if not column:
        CustomValidations.raize_custom_error(
            error_type="not_exist",
            loc="column_id",
            msg="Column does not exist",
            inp=data.column_id
        )

    value = sql.query(
        model.CustomColumnExpected
    ).filter_by(
        vuid=data.value_id, #value uid
        column_id=column.id, # value expecting for this column
        is_deleted=False # value not deleted
    ).first()
    if not value:
        CustomValidations.raize_custom_error(
            error_type="not_exist",
            loc="value_id",
            msg="Value does not exist",
            inp=data.value_id
        )

    task = sql.query(
        model.Task
    ).join(
        model.Project,
        model.Task.project_id == model.Project.id
    ).filter(
        # pylint: disable=singleton-comparison
        model.Task.tuid == data.task_id, # task uid
        model.Task.is_active == True, # task active
        model.Task.is_deleted == False, # task not deleted
        model.Task.project_id == column.project_id, # task and column under same project
        model.Project.org_id == organization.id, # project under current organization
        model.Project.is_active == True, # project is active
        model.Project.is_deleted == False, # project not deleted
    ).first()
    # If the task does not exist, raise a custom error
    if not task:
        CustomValidations.raize_custom_error(
            error_type="not_exist",
            loc="task_id",
            msg="Task does not exist",
            inp=data.task_id
        )

    # Query the database to check if a custom column value has already been assigned to the task
    value_assigned = sql.query(
        model.CustomColumnAssigned
    ).filter_by(
        column_id=column.id,
        task_id=task.id
    ).first()
    if not value_assigned:
        value_assigned = model.CustomColumnAssigned(
            column_id=column.id,
            task_id=task.id
        )
        sql.add(value_assigned)

    # Update the value ID of the custom column assignment object with the provided value ID
    value_assigned.value_id = value.id

    # Commit the changes to the database and refresh the custom column assignment object
    sql.commit()
    sql.refresh(value_assigned)
    return task


def remove_column_value(
    data: schema.RemoveCustomColumnValue,
    organization: orgModel.Organization,
    sql: Session
):
    """
    Removes the assigned value of a custom column for a task.
    """
    column_sql = sql.query(
        model.CustomColumn
    ).join(
        model.Project,
        model.CustomColumn.project_id == model.Project.id
    ).filter(
        # pylint: disable=singleton-comparison
        model.CustomColumn.cuid == data.column_id, # column uid
        model.CustomColumn.is_deleted == False, # column not deleted
        model.Project.org_id == organization.id, # Project under current organization
        model.Project.is_active == True, # project is active
        model.Project.is_deleted == False, # proect is not deleted
    )
    print(column_sql)
    column = column_sql.first()
    if not column:
        CustomValidations.raize_custom_error(
            error_type="not_exist",
            loc="column_id",
            msg="Column does not exist",
            inp=data.column_id
        )

    task = sql.query(model.Task).join(
        model.Project,
        model.Task.project_id == model.Project.id
    ).filter(
        # pylint: disable=singleton-comparison
        model.Task.tuid == data.task_id, # task uid
        model.Task.is_active == True, # task active
        model.Task.is_deleted == False, # task not deleted
        model.Task.project_id == column.project_id, # task and column under same project
        model.Project.org_id == organization.id, # project under current organization
        model.Project.is_active == True, # project is active
        model.Project.is_deleted == False, # project not deleted
    ).first()
    if not task:
        CustomValidations.raize_custom_error(
            error_type="not_exist",
            loc="task_id",
            msg="Task does not exist",
            inp=data.task_id
        )

    # Query the database to check if a custom column value has already been assigned to the task
    sql.query(model.CustomColumnAssigned).filter_by(
        column_id=column.id,
        task_id=task.id
    ).delete()

    sql.commit()
    sql.refresh(task)
    return task

def add_comments(
    data:schema.add_comments,
    authtoken:frontendModel.FrontendToken,
    sql:Session
):
    """
    Add a comment for a task.

    This function adds a comment to a task. 
    The comment can be a reply to another comment if a parent_id is provided.

    Raises:
    - CustomValidationError: If the task is not found or the parent comment is not found.
    by devanshu 10-10-2023
    """
    task_id = sql.query(model.Task).filter_by(
        tuid=data.task_uid,is_deleted=False
    ).first()


    if not task_id:
        CustomValidations.raize_custom_error(
            error_type="task not found",
            loc="task_id",
            msg="task not found",
            inp=data.task_uid
        )
    # Initialize parent_id to None if not provided
    parent_id = None
    if data.parent_id:
         # Check if the parent comment exists
        parent_comment = sql.query(model.Comments).filter_by(cuid=data.parent_id).first()
        if not parent_comment:
            CustomValidations.raize_custom_error(
                error_type="parent comment not found",
                loc="parent_id",
                msg="Parent comment not found",
                inp=data.parent_id
            )
        parent_id = parent_comment.id

    comments = model.Comments(
        cuid = generate_uuid(data.comment),
        comment = data.comment,
        user_id = authtoken.id,
        task_id = task_id.id,
        parent_id = parent_id
    )
    sql.add(comments)
    sql.commit()
    sql.refresh(comments)

    return comments

def get_all_task_comments(limit,offset,sql:Session):
    """
     Retrieves all comments for tasks with pagination.
    """
    all_task_comments = sql.query(model.Comments).limit(limit).offset(offset).all()
    total = sql.query(model.Comments.id).count()

<<<<<<< HEAD
    group_task.title = data.group_title or group_task.title
    group_task.is_deleted = data.is_deleted or group_task.is_deleted

    # Commit the changes to the database and refresh the task group object
    sql.commit()
    sql.refresh(group_task)
    return group_task
=======
    return {
        "result": all_task_comments, 
        "total": total
        }
>>>>>>> adb10be0
<|MERGE_RESOLUTION|>--- conflicted
+++ resolved
@@ -1,73 +1,67 @@
+# -*- coding: utf-8 -*-
 """
 taskmanagement/controller.py
 Author: Gourav Sahu
 Date: 05/09/2023
 """
+# pylint: disable=C0302
 import json
 
 from fastapi import UploadFile
 from google.auth.transport.requests import Request
 from google.oauth2.credentials import Credentials
 from sqlalchemy.orm import Session
-<<<<<<< HEAD
-
-from dependencies import (ALLOWED_FILE_EXTENSIONS, SETTINGS, CustomValidations,
-                          allowed_file, create_folder_if_not_exists,
-                          generate_uuid, upload_to_drive)
-=======
+
 from dependencies import (
     ALLOWED_FILE_EXTENSIONS,
-    CustomValidations, SETTINGS,
-    allowed_file, generate_uuid, create_folder_if_not_exists, upload_to_drive
+    SETTINGS,
+    CustomValidations,
+    allowed_file,
+    create_folder_if_not_exists,
+    generate_uuid,
+    upload_to_drive,
 )
->>>>>>> adb10be0
 from frontenduser import model as frontendModel
 from organization import model as orgModel
-from . import (model, schema)
+
+from . import model, schema
 
 
 def get_projects(
-    limit: int,
-    offset: int,
-    organization: orgModel.Organization,
-    sql: Session
+    limit: int, offset: int, organization: orgModel.Organization, sql: Session
 ):
     """
     Retrieves a specified number of projects belonging to a specific organization,
     along with the total count of projects.
     """
-    count = sql.query(model.Project).filter_by(
-        org_id=organization.id
-    ).count()
-    projects = sql.query(model.Project).filter_by(
-        org_id=organization.id
-    ).limit(limit).offset(offset).all()
-
-    return {
-        "total": count,
-        "projects": projects
-    }
-
-
-def project_details(
-    project_id: str,
-    organization: orgModel.Organization,
-    sql: Session
-):
+    count = sql.query(model.Project).filter_by(org_id=organization.id).count()
+    projects = (
+        sql.query(model.Project)
+        .filter_by(org_id=organization.id)
+        .limit(limit)
+        .offset(offset)
+        .all()
+    )
+
+    return {"total": count, "projects": projects}
+
+
+def project_details(project_id: str, organization: orgModel.Organization, sql: Session):
     """
     Retrieves the details of a project based on the provided project ID.
     """
-    project = sql.query(model.Project).filter_by(
-        puid=project_id,
-        org_id=organization.id
-    ).first()
+    project = (
+        sql.query(model.Project)
+        .filter_by(puid=project_id, org_id=organization.id)
+        .first()
+    )
     if not project:
         CustomValidations.raize_custom_error(
             error_type="not_exist",
             loc="project_id",
             msg="Project does not exist",
             inp=project_id,
-            ctx={"project_id": "exist"}
+            ctx={"project_id": "exist"},
         )
     return project
 
@@ -76,17 +70,18 @@
     data: schema.CreateProject,
     authtoken: frontendModel.FrontendToken,
     organization: orgModel.Organization,
-    sql: Session
-):
-    """
-    Creates a new project for an organization in the database, 
+    sql: Session,
+):
+    """
+    Creates a new project for an organization in the database,
     ensure that the project name is unique within the organization.
     """
     # Check if a project with the same name already exists in the organization.
-    exist_name = sql.query(model.Project).filter_by(
-        project_name=data.project_name,
-        org_id=organization.id
-    ).first()
+    exist_name = (
+        sql.query(model.Project)
+        .filter_by(project_name=data.project_name, org_id=organization.id)
+        .first()
+    )
 
     if exist_name:
         CustomValidations.raize_custom_error(
@@ -94,7 +89,7 @@
             loc="project_name",
             msg="Project name already exists",
             inp=data.project_name,
-            ctx={"project_name": "unique"}
+            ctx={"project_name": "unique"},
         )
 
     # Create a new project object
@@ -103,7 +98,7 @@
         project_name=data.project_name,
         description=data.description,
         created_by=authtoken.user_id,
-        org_id=organization.id
+        org_id=organization.id,
     )
 
     sql.add(project)
@@ -114,38 +109,38 @@
 
 
 def update_project(
-    data: schema.UpdateProject,
-    organization: orgModel.Organization,
-    sql: Session
+    data: schema.UpdateProject, organization: orgModel.Organization, sql: Session
 ):
     """
     Updates the details of a project in the database.
     """
-    project = sql.query(model.Project).filter_by(
-        puid=data.project_id,
-        org_id=organization.id
-    ).first()
+    project = (
+        sql.query(model.Project)
+        .filter_by(puid=data.project_id, org_id=organization.id)
+        .first()
+    )
     if not project:
         CustomValidations.raize_custom_error(
             error_type="not_exist",
             loc="project_id",
             msg="Project does not exist",
             inp=data.project_id,
-            ctx={"project_id": "exist"}
+            ctx={"project_id": "exist"},
         )
 
     if data.project_name:
-        exist_name = sql.query(model.Project).filter_by(
-            project_name=data.project_name,
-            org_id=organization.id
-        ).first()
+        exist_name = (
+            sql.query(model.Project)
+            .filter_by(project_name=data.project_name, org_id=organization.id)
+            .first()
+        )
         if exist_name:
             CustomValidations.raize_custom_error(
                 error_type="already_exist",
                 loc="project_name",
                 msg="Project name already exists",
                 inp=data.project_name,
-                ctx={"project_name": "unique"}
+                ctx={"project_name": "unique"},
             )
         project.project_name = data.project_name
 
@@ -162,36 +157,39 @@
     data: schema.CreateTask,
     authtoken: frontendModel.FrontendToken,
     organization: orgModel.Organization,
-    sql: Session
+    sql: Session,
 ):
     """
     Creates a new task for an organization in the database
     """
     # Check if the project specified by the project ID exists in the organization
-    exist_project = sql.query(model.Project).filter_by(
-        puid=data.project_id, org_id=organization.id
-    ).first()
+    exist_project = (
+        sql.query(model.Project)
+        .filter_by(puid=data.project_id, org_id=organization.id)
+        .first()
+    )
     if not exist_project:
         CustomValidations.raize_custom_error(
             error_type="not_xist",
             loc="project_id",
             msg="project does not exist",
             inp=data.project_id,
-            ctx={"project_id": "exist"}
+            ctx={"project_id": "exist"},
         )
 
     # Check if a task with the same name already exists in the project
-    exist_name = sql.query(model.Task).filter_by(
-        task_name=data.task_name,
-        project_id=exist_project.id
-    ).first()
+    exist_name = (
+        sql.query(model.Task)
+        .filter_by(task_name=data.task_name, project_id=exist_project.id)
+        .first()
+    )
     if exist_name:
         CustomValidations.raize_custom_error(
             error_type="already_exist",
             loc="task_name",
             msg="Task name already exists",
             inp=data.task_name,
-            ctx={"task_name": "unique"}
+            ctx={"task_name": "unique"},
         )
 
     # Create a new task object
@@ -200,7 +198,7 @@
         task_name=data.task_name,
         description=data.description,
         created_by=authtoken.user_id,
-        project_id = exist_project.id,
+        project_id=exist_project.id,
     )
 
     task.event_id = data.event_id or task.event_id
@@ -211,42 +209,44 @@
 
     if data.group_id is not None:
         # If the task group does not exist, raise a custom error
-        group_task = sql.query(model.TaskGroup).join(
-            model.Project,
-            model.TaskGroup.project_id == model.Project.id
-        ).filter(
-            # pylint: disable=singleton-comparison
-            model.TaskGroup.guid == data.group_id,
-            model.TaskGroup.is_deleted == False,
-            model.Project.org_id == organization.id
-        ).first()
+        group_task = (
+            sql.query(model.TaskGroup)
+            .join(model.Project, model.TaskGroup.project_id == model.Project.id)
+            .filter(
+                # pylint: disable=singleton-comparison
+                model.TaskGroup.guid == data.group_id,
+                model.TaskGroup.is_deleted == False,
+                model.Project.org_id == organization.id,
+            )
+            .first()
+        )
         if not group_task:
             CustomValidations.raize_custom_error(
                 error_type="not_exist",
                 loc="group_id",
                 msg="Group does not exist",
-                inp=data.group_id
+                inp=data.group_id,
             )
 
         task.group_id = group_task.id
 
     if data.parent_id is not None:
-        parent_task = sql.query(
-            model.Task
-        ).join(
-            model.Project,
-            model.Task.project_id == model.Project.id
-        ).filter(
-            model.Task.tuid == data.parent_id,
-            model.Project.org_id == organization.id
-        ).first()
+        parent_task = (
+            sql.query(model.Task)
+            .join(model.Project, model.Task.project_id == model.Project.id)
+            .filter(
+                model.Task.tuid == data.parent_id,
+                model.Project.org_id == organization.id,
+            )
+            .first()
+        )
         if not task:
             CustomValidations.raize_custom_error(
                 error_type="not_exist",
                 loc="parent_id",
                 msg="Task does not exist",
                 inp=data.parent_id,
-                ctx={"parent_id": "exist"}
+                ctx={"parent_id": "exist"},
             )
         task.parent_id = parent_task.id
 
@@ -260,25 +260,24 @@
     task_id: str,
     files: list[UploadFile],
     organization: orgModel.Organization,
-    sql:Session
+    sql: Session,
 ):
     """
     Uploads media files to Google Drive for a specific task in an organization.
     """
-    task = sql.query(model.Task).join(
-            model.Project,
-            model.Task.project_id == model.Project.id
-        ).filter(
-            model.Task.tuid == task_id,
-            model.Project.org_id == organization.id
-        ).first()
+    task = (
+        sql.query(model.Task)
+        .join(model.Project, model.Task.project_id == model.Project.id)
+        .filter(model.Task.tuid == task_id, model.Project.org_id == organization.id)
+        .first()
+    )
     if not task:
         CustomValidations.raize_custom_error(
             error_type="not_exist",
             loc="task_id",
             msg="Task does not exist",
             inp=task_id,
-            ctx={"task_id": "exist"}
+            ctx={"task_id": "exist"},
         )
 
     if not organization.gtoken:
@@ -287,7 +286,7 @@
             loc="google token",
             msg="Google token does not exist",
             inp="",
-            ctx={"google token": "exist"}
+            ctx={"google token": "exist"},
         )
 
     # Create an instance of OAuth 2.0 credentials using the dictionary
@@ -297,7 +296,7 @@
     if creds.expired and creds.refresh_token:
         creds.refresh(Request())
 
-    folder_path = f'{SETTINGS.APP_NAME}/media/{organization.org_name}/{task.task_name}'
+    folder_path = f"{SETTINGS.APP_NAME}/media/{organization.org_name}/{task.task_name}"
     folder = create_folder_if_not_exists(folder_path, creds)
 
     file_ids = {}
@@ -308,11 +307,11 @@
                 loc="files",
                 msg=f"Allowed extensions are {ALLOWED_FILE_EXTENSIONS}",
                 inp=file.filename,
-                ctx={"image": "invalid type"}
-            )
-
-        created_file = await upload_to_drive(file, creds, folder['id'])
-        file_ids[index] = created_file.get('id', '')
+                ctx={"image": "invalid type"},
+            )
+
+        created_file = await upload_to_drive(file, creds, folder["id"])
+        file_ids[index] = created_file.get("id", "")
 
     task.medias = file_ids
     sql.commit()
@@ -325,67 +324,73 @@
     offset: int,
     organization: orgModel.Organization,
     project_id: str | None,
-    sql: Session
-):
-    """
-    Retrieves a specified number of tasks from the database, 
-    either for a specific project within an organization or 
+    sql: Session,
+):
+    """
+    Retrieves a specified number of tasks from the database,
+    either for a specific project within an organization or
     for all tasks in the organization.
     """
     if project_id is not None:
         # Check if the project specified by the project ID exists in the organization
-        exist_project = sql.query(model.Project).filter_by(
-            puid=project_id,
-            org_id=organization.id
-        ).first()
+        exist_project = (
+            sql.query(model.Project)
+            .filter_by(puid=project_id, org_id=organization.id)
+            .first()
+        )
         if not exist_project:
             CustomValidations.raize_custom_error(
                 error_type="not_xist",
                 loc="project_id",
                 msg="project does not exist",
                 inp=project_id,
-                ctx={"project_id": "exist"}
-            )
-
-        count = sql.query(model.Task).filter_by(
-            project_id=exist_project.id
-        ).count()
-
-        tasks = sql.query(model.Task).filter_by(
-            project_id=exist_project.id
-        ).order_by(model.Task.id).limit(limit).offset(offset).all()
+                ctx={"project_id": "exist"},
+            )
+
+        count = sql.query(model.Task).filter_by(project_id=exist_project.id).count()
+
+        tasks = (
+            sql.query(model.Task)
+            .filter_by(project_id=exist_project.id)
+            .order_by(model.Task.id)
+            .limit(limit)
+            .offset(offset)
+            .all()
+        )
     else:
         count = sql.query(model.Task).count()
-        tasks = sql.query(model.Task).limit(limit).order_by(model.Task.id).offset(offset).all()
-
-    return {
-        "total": count,
-        "tasks": tasks
-    }
+        tasks = (
+            sql.query(model.Task)
+            .limit(limit)
+            .order_by(model.Task.id)
+            .offset(offset)
+            .all()
+        )
+
+    return {"total": count, "tasks": tasks}
 
 
 def update_task(
-    data: schema.UpdateTask,
-    organization: orgModel.Organization,
-    sql: Session
+    data: schema.UpdateTask, organization: orgModel.Organization, sql: Session
 ):
     """
     Updates the details of a task in the database based on the provided input data.
     """
-    task = sql.query(model.Task).join(
-        model.Project,
-        model.Task.project_id == model.Project.id
-    ).filter(
-        model.Task.tuid == data.task_id,
-        model.Project.org_id == organization.id
-    ).first()
+    task = (
+        sql.query(model.Task)
+        .join(model.Project, model.Task.project_id == model.Project.id)
+        .filter(
+            model.Task.tuid == data.task_id, model.Project.org_id == organization.id
+        )
+        .first()
+    )
     if not task:
         CustomValidations.raize_custom_error(
             error_type="not_exist",
             loc="task_id",
             msg="Task does not exist",
             inp=data.task_id,
-            ctx={"task_id": "exist"}
+            ctx={"task_id": "exist"},
         )
 
     task.task_name = data.task_name or task.task_name
@@ -399,41 +404,43 @@
     task.is_deleted = data.is_deleted or task.is_deleted
 
     if data.group_id is not None:
-        group_task = sql.query(model.TaskGroup).join(
-            model.Project,
-            model.TaskGroup.project_id == model.Project.id
-        ).filter(
-            # pylint: disable=singleton-comparison
-            model.TaskGroup.guid == data.group_id,
-            model.TaskGroup.is_deleted == False,
-            model.Project.org_id == organization.id
-        ).first()
+        group_task = (
+            sql.query(model.TaskGroup)
+            .join(model.Project, model.TaskGroup.project_id == model.Project.id)
+            .filter(
+                # pylint: disable=singleton-comparison
+                model.TaskGroup.guid == data.group_id,
+                model.TaskGroup.is_deleted == False,
+                model.Project.org_id == organization.id,
+            )
+            .first()
+        )
         if not group_task:
             CustomValidations.raize_custom_error(
                 error_type="not_exist",
                 loc="group_id",
                 msg="Group does not exist",
-                inp=data.group_id
+                inp=data.group_id,
             )
         task.group_id = group_task.id
 
     if data.parent_id is not None:
-        parent_task = sql.query(
-            model.Task
-        ).join(
-            model.Project,
-            model.Task.project_id == model.Project.id
-        ).filter(
-            model.Task.tuid == data.parent_id,
-            model.Project.org_id == organization.id
-        ).first()
+        parent_task = (
+            sql.query(model.Task)
+            .join(model.Project, model.Task.project_id == model.Project.id)
+            .filter(
+                model.Task.tuid == data.parent_id,
+                model.Project.org_id == organization.id,
+            )
+            .first()
+        )
         if not task:
             CustomValidations.raize_custom_error(
                 error_type="not_exist",
                 loc="parent_id",
                 msg="Task does not exist",
                 inp=data.parent_id,
-                ctx={"parent_id": "exist"}
+                ctx={"parent_id": "exist"},
             )
         task.parent_id = parent_task.id
 
@@ -446,60 +453,67 @@
 def assign_project_permission(
     data: schema.AssignPerojectPermission,
     organization: orgModel.Organization,
-    sql: Session
-):
-    """
-    This function assigns project permissions to a user in an organization 
+    sql: Session,
+):
+    """
+    This function assigns project permissions to a user in an organization
     by creating new entries in the `ProjectUserPermission` table.
     """
     # Retrieve the project object from the database
-    project = sql.query(model.Project).filter_by(
-        puid=data.project_id, org_id=organization.id
-    ).first()
+    project = (
+        sql.query(model.Project)
+        .filter_by(puid=data.project_id, org_id=organization.id)
+        .first()
+    )
     if not project:
         CustomValidations.raize_custom_error(
             error_type="not_exist",
             loc="project_id",
             msg="Project does not exist",
             inp=data.project_id,
-            ctx={"project_id": "exist"}
+            ctx={"project_id": "exist"},
         )
 
     # Check user exist in this organization
-    user = sql.query(orgModel.OrganizationUser).join(
-        frontendModel.FrontendUser,
-        orgModel.OrganizationUser.user_id == frontendModel.FrontendUser.id
-    ).filter(
-        orgModel.OrganizationUser.org_id == organization.id,
-        frontendModel.FrontendUser.uuid == data.user_id
-    ).first()
+    user = (
+        sql.query(orgModel.OrganizationUser)
+        .join(
+            frontendModel.FrontendUser,
+            orgModel.OrganizationUser.user_id == frontendModel.FrontendUser.id,
+        )
+        .filter(
+            orgModel.OrganizationUser.org_id == organization.id,
+            frontendModel.FrontendUser.uuid == data.user_id,
+        )
+        .first()
+    )
     if not user:
         CustomValidations.raize_custom_error(
             error_type="not_exist",
             loc="user_id",
             msg="User does not exist",
             inp=data.user_id,
-            ctx={"user_id": "exist"}
+            ctx={"user_id": "exist"},
         )
 
     # Retrieve the requested permissions from the database
-    permissions = sql.query(model.ProjectPermission).filter(
-        model.ProjectPermission.codename.in_(data.permissions)
-    ).all()
+    permissions = (
+        sql.query(model.ProjectPermission)
+        .filter(model.ProjectPermission.codename.in_(data.permissions))
+        .all()
+    )
 
     # Delete any existing project permissions for the user
     sql.query(model.ProjectUserPermission).filter_by(
-        user_id=user.id,
-        project_id=project.id
+        user_id=user.id, project_id=project.id
     ).delete()
 
     # Assign new project permissions for the user
     proj_permissions = [
         model.ProjectUserPermission(
-            user_id=user.id,
-            project_id=project.id,
-            permission_id=permission.id
-        ) for permission in permissions
+            user_id=user.id, project_id=project.id, permission_id=permission.id
+        )
+        for permission in permissions
     ]
 
     # Add the new project permissions to the database
@@ -512,49 +526,54 @@
     data: schema.AssignTask,
     auth_token: frontendModel.FrontendToken,
     organization: orgModel.Organization,
-    sql: Session
+    sql: Session,
 ):
     """
     Assigns a task to multiple users in an organization.
     """
-    task = sql.query(model.Task).filter_by(
-        tuid=data.task_id
-    ).first()
+    task = sql.query(model.Task).filter_by(tuid=data.task_id).first()
     if not task:
         CustomValidations.raize_custom_error(
             error_type="not_exist",
             loc="task_id",
             msg="Task does not exist",
             inp=data.task_id,
-            ctx={"task_id": "exist"}
+            ctx={"task_id": "exist"},
         )
 
     # Check user exist in this organization
-    user = sql.query(orgModel.OrganizationUser).join(
-        frontendModel.FrontendUser,
-        orgModel.OrganizationUser.user_id == frontendModel.FrontendUser.id
-    ).filter(
-        orgModel.OrganizationUser.org_id == organization.id,
-        frontendModel.FrontendUser.uuid == data.user_id
-    ).first()
+    user = (
+        sql.query(orgModel.OrganizationUser)
+        .join(
+            frontendModel.FrontendUser,
+            orgModel.OrganizationUser.user_id == frontendModel.FrontendUser.id,
+        )
+        .filter(
+            orgModel.OrganizationUser.org_id == organization.id,
+            frontendModel.FrontendUser.uuid == data.user_id,
+        )
+        .first()
+    )
     if not user:
         CustomValidations.raize_custom_error(
             error_type="not_exist",
             loc="user_id",
             msg="User does not exist",
             inp=data.user_id,
-            ctx={"user_id": "exist"}
-        )
-
-    user_task = sql.query(model.UserTask).filter_by(
-        task_id=task.id,
-        user_id=user.id,
-    ).first()
+            ctx={"user_id": "exist"},
+        )
+
+    user_task = (
+        sql.query(model.UserTask)
+        .filter_by(
+            task_id=task.id,
+            user_id=user.id,
+        )
+        .first()
+    )
     if not user_task:
         user_task = model.UserTask(
-            task_id=task.id,
-            user_id=user.id,
-            created_by=auth_token.user_id
+            task_id=task.id, user_id=user.id, created_by=auth_token.user_id
         )
 
     sql.add(user_task)
@@ -563,39 +582,40 @@
 
 
 def withdraw_task(
-    data: schema.AssignTask,
-    organization: orgModel.Organization,
-    sql: Session
+    data: schema.AssignTask, organization: orgModel.Organization, sql: Session
 ):
     """
     Withdraws a task assigned to a user in an organization.
     """
-    task = sql.query(model.Task).filter_by(
-        tuid=data.task_id
-    ).first()
+    task = sql.query(model.Task).filter_by(tuid=data.task_id).first()
     if not task:
         CustomValidations.raize_custom_error(
             error_type="not_exist",
             loc="task_id",
             msg="Task does not exist",
             inp=data.task_id,
-            ctx={"task_id": "exist"}
-        )
-
-    user = sql.query(orgModel.OrganizationUser).join(
-        frontendModel.FrontendUser,
-        orgModel.OrganizationUser.user_id == frontendModel.FrontendUser.id
-    ).filter(
-        orgModel.OrganizationUser.org_id == organization.id,
-        frontendModel.FrontendUser.uuid == data.user_id
-    ).first()
+            ctx={"task_id": "exist"},
+        )
+
+    user = (
+        sql.query(orgModel.OrganizationUser)
+        .join(
+            frontendModel.FrontendUser,
+            orgModel.OrganizationUser.user_id == frontendModel.FrontendUser.id,
+        )
+        .filter(
+            orgModel.OrganizationUser.org_id == organization.id,
+            frontendModel.FrontendUser.uuid == data.user_id,
+        )
+        .first()
+    )
     if not user:
         CustomValidations.raize_custom_error(
             error_type="not_exist",
             loc="user_id",
             msg="User does not exist",
             inp=data.user_id,
-            ctx={"user_id": "exist"}
+            ctx={"user_id": "exist"},
         )
 
     sql.query(model.UserTask).filter_by(
@@ -609,32 +629,37 @@
 
 
 def project_custom_column(
-    data:schema.AddCustomColumn,
+    data: schema.AddCustomColumn,
     organization: orgModel.Organization,
-    authtoken:frontendModel.FrontendToken,
-    sql:Session
+    authtoken: frontendModel.FrontendToken,
+    sql: Session,
 ):
     """
     Create a custom column for a project based on the provided data.
     """
-    project = sql.query(model.Project).filter_by(
-        puid=data.project_id,
-        is_active=True,
-        is_deleted=False,
-        org_id=organization.id
-    ).first()
+    project = (
+        sql.query(model.Project)
+        .filter_by(
+            puid=data.project_id,
+            is_active=True,
+            is_deleted=False,
+            org_id=organization.id,
+        )
+        .first()
+    )
     if not project:
         CustomValidations.raize_custom_error(
             error_type="not_exist",
             loc="project_id",
             msg="project  does not exist",
-            inp=data.project_id
-        )
-
-    existing_column_name = sql.query(model.CustomColumn).filter_by(
-        column_name=data.column_name,
-        project_id=project.id
-    ).first()
+            inp=data.project_id,
+        )
+
+    existing_column_name = (
+        sql.query(model.CustomColumn)
+        .filter_by(column_name=data.column_name, project_id=project.id)
+        .first()
+    )
     if existing_column_name:
         CustomValidations.raize_custom_error(
             error_type="already_exist",
@@ -643,12 +668,12 @@
             inp=data.column_name,
         )
     customcolumn = model.CustomColumn(
-        cuid = generate_uuid(data.column_name),
-        type = data.type,
-        column_name = data.column_name,
-        created_by = authtoken.user_id,
-        project_id = project.id,
-        )
+        cuid=generate_uuid(data.column_name),
+        type=data.type,
+        column_name=data.column_name,
+        created_by=authtoken.user_id,
+        project_id=project.id,
+    )
     sql.add(customcolumn)
 
     sql.commit()
@@ -659,48 +684,43 @@
 def update_column_expected_value(
     data: schema.CreateCustomColumnExpected,
     organization: orgModel.Organization,
-    sql: Session
-):
-    """
-    Creates new entries in the `CustomColumnExpected` table 
-    by adding expected values for a specific custom column 
+    sql: Session,
+):
+    """
+    Creates new entries in the `CustomColumnExpected` table
+    by adding expected values for a specific custom column
     and removing the old values.
     """
     # Retrieve the custom column object from the database based on the provided column ID
-    column = sql.query(
-        model.CustomColumn
-    ).join(
-        model.Project,
-        model.Project.id == orgModel.Organization.id
-    ).filter(
-        # pylint: disable=singleton-comparison
-        model.CustomColumn.cuid == data.column_id,
-        model.CustomColumn.is_deleted == False,
-        orgModel.Organization.orguid == organization.orguid
-    ).first()
+    column = (
+        sql.query(model.CustomColumn)
+        .join(model.Project, model.Project.id == orgModel.Organization.id)
+        .filter(
+            # pylint: disable=singleton-comparison
+            model.CustomColumn.cuid == data.column_id,
+            model.CustomColumn.is_deleted == False,
+            orgModel.Organization.orguid == organization.orguid,
+        )
+        .first()
+    )
     if not column:
         CustomValidations.raize_custom_error(
             error_type="not_exist",
             loc="column_id",
             msg="Column does not exist",
-            inp=data.column_id
+            inp=data.column_id,
         )
 
     # Remove previous values for custom column
-    sql.query(
-        model.CustomColumnExpected
-    ).filter_by(
-        column_id=column.id
-    ).delete()
+    sql.query(model.CustomColumnExpected).filter_by(column_id=column.id).delete()
 
     # Create a list of `CustomColumnExpected` objects
     # using the provided values and the ID of the column
     values = [
         model.CustomColumnExpected(
-            vuid=generate_uuid(value),
-            value=value,
-            column_id=column.id
-        ) for value in data.values
+            vuid=generate_uuid(value), value=value, column_id=column.id
+        )
+        for value in data.values
     ]
     sql.add_all(values)
 
@@ -710,26 +730,28 @@
 
 
 def delete_custom_column(
-    column_id: str,
-    organization: orgModel.Organization,
-    sql: Session
+    column_id: str, organization: orgModel.Organization, sql: Session
 ):
     """
     Deletes a custom column from the database.
     """
     # Check custom column exist in project
-    column = sql.query(model.CustomColumn).filter(
-        # pylint: disable=singleton-comparison
-        model.CustomColumn.cuid == column_id,
-        model.CustomColumn.is_deleted == False,
-        model.Project.org_id == organization.id
-    ).first()
+    column = (
+        sql.query(model.CustomColumn)
+        .filter(
+            # pylint: disable=singleton-comparison
+            model.CustomColumn.cuid == column_id,
+            model.CustomColumn.is_deleted == False,
+            model.Project.org_id == organization.id,
+        )
+        .first()
+    )
     if not column or column.project.org_id != organization.id:
         CustomValidations.raize_custom_error(
             error_type="not_exist",
             loc="column_id",
             msg="Column does not exist",
-            inp=column_id
+            inp=column_id,
         )
 
     column.is_deleted = True
@@ -741,84 +763,87 @@
 def assign_column_value(
     data: schema.AssignCustomColumnValue,
     organization: orgModel.Organization,
-    sql: Session
-):
-    """
-    This function assigns a custom column value to a task in a project. 
+    sql: Session,
+):
+    """
+    This function assigns a custom column value to a task in a project.
     It performs validations to ensure that the column,
     value, and task exist and are active and not deleted.
     """
-    column = sql.query(
-        model.CustomColumn
-    ).join(
-        model.Project,
-        model.CustomColumn.project_id == model.Project.id
-    ).filter(
-        # pylint: disable=singleton-comparison
-        model.CustomColumn.cuid == data.column_id, # column uid
-        model.CustomColumn.is_deleted == False, # column not deleted
-        model.Project.org_id == organization.id, # Project under current organization
-        model.Project.is_active == True, # project is active
-        model.Project.is_deleted == False, # proect is not deleted
-    ).first()
+    column = (
+        sql.query(model.CustomColumn)
+        .join(model.Project, model.CustomColumn.project_id == model.Project.id)
+        .filter(
+            # pylint: disable=singleton-comparison
+            model.CustomColumn.cuid == data.column_id,  # column uid
+            model.CustomColumn.is_deleted == False,  # column not deleted
+            model.Project.org_id
+            == organization.id,  # Project under current organization
+            model.Project.is_active == True,  # project is active
+            model.Project.is_deleted == False,  # proect is not deleted
+        )
+        .first()
+    )
     if not column:
         CustomValidations.raize_custom_error(
             error_type="not_exist",
             loc="column_id",
             msg="Column does not exist",
-            inp=data.column_id
-        )
-
-    value = sql.query(
-        model.CustomColumnExpected
-    ).filter_by(
-        vuid=data.value_id, #value uid
-        column_id=column.id, # value expecting for this column
-        is_deleted=False # value not deleted
-    ).first()
+            inp=data.column_id,
+        )
+
+    value = (
+        sql.query(model.CustomColumnExpected)
+        .filter_by(
+            vuid=data.value_id,  # value uid
+            column_id=column.id,  # value expecting for this column
+            is_deleted=False,  # value not deleted
+        )
+        .first()
+    )
     if not value:
         CustomValidations.raize_custom_error(
             error_type="not_exist",
             loc="value_id",
             msg="Value does not exist",
-            inp=data.value_id
-        )
-
-    task = sql.query(
-        model.Task
-    ).join(
-        model.Project,
-        model.Task.project_id == model.Project.id
-    ).filter(
-        # pylint: disable=singleton-comparison
-        model.Task.tuid == data.task_id, # task uid
-        model.Task.is_active == True, # task active
-        model.Task.is_deleted == False, # task not deleted
-        model.Task.project_id == column.project_id, # task and column under same project
-        model.Project.org_id == organization.id, # project under current organization
-        model.Project.is_active == True, # project is active
-        model.Project.is_deleted == False, # project not deleted
-    ).first()
+            inp=data.value_id,
+        )
+
+    task = (
+        sql.query(model.Task)
+        .join(model.Project, model.Task.project_id == model.Project.id)
+        .filter(
+            # pylint: disable=singleton-comparison
+            model.Task.tuid == data.task_id,  # task uid
+            model.Task.is_active == True,  # task active
+            model.Task.is_deleted == False,  # task not deleted
+            model.Task.project_id
+            == column.project_id,  # task and column under same project
+            model.Project.org_id
+            == organization.id,  # project under current organization
+            model.Project.is_active == True,  # project is active
+            model.Project.is_deleted == False,  # project not deleted
+        )
+        .first()
+    )
     # If the task does not exist, raise a custom error
     if not task:
         CustomValidations.raize_custom_error(
             error_type="not_exist",
             loc="task_id",
             msg="Task does not exist",
-            inp=data.task_id
+            inp=data.task_id,
         )
 
     # Query the database to check if a custom column value has already been assigned to the task
-    value_assigned = sql.query(
-        model.CustomColumnAssigned
-    ).filter_by(
-        column_id=column.id,
-        task_id=task.id
-    ).first()
+    value_assigned = (
+        sql.query(model.CustomColumnAssigned)
+        .filter_by(column_id=column.id, task_id=task.id)
+        .first()
+    )
     if not value_assigned:
         value_assigned = model.CustomColumnAssigned(
-            column_id=column.id,
-            task_id=task.id
+            column_id=column.id, task_id=task.id
         )
         sql.add(value_assigned)
 
@@ -834,23 +859,23 @@
 def remove_column_value(
     data: schema.RemoveCustomColumnValue,
     organization: orgModel.Organization,
-    sql: Session
+    sql: Session,
 ):
     """
     Removes the assigned value of a custom column for a task.
     """
-    column_sql = sql.query(
-        model.CustomColumn
-    ).join(
-        model.Project,
-        model.CustomColumn.project_id == model.Project.id
-    ).filter(
-        # pylint: disable=singleton-comparison
-        model.CustomColumn.cuid == data.column_id, # column uid
-        model.CustomColumn.is_deleted == False, # column not deleted
-        model.Project.org_id == organization.id, # Project under current organization
-        model.Project.is_active == True, # project is active
-        model.Project.is_deleted == False, # proect is not deleted
+    column_sql = (
+        sql.query(model.CustomColumn)
+        .join(model.Project, model.CustomColumn.project_id == model.Project.id)
+        .filter(
+            # pylint: disable=singleton-comparison
+            model.CustomColumn.cuid == data.column_id,  # column uid
+            model.CustomColumn.is_deleted == False,  # column not deleted
+            model.Project.org_id
+            == organization.id,  # Project under current organization
+            model.Project.is_active == True,  # project is active
+            model.Project.is_deleted == False,  # proect is not deleted
+        )
     )
     print(column_sql)
     column = column_sql.first()
@@ -859,87 +884,195 @@
             error_type="not_exist",
             loc="column_id",
             msg="Column does not exist",
-            inp=data.column_id
-        )
-
-    task = sql.query(model.Task).join(
-        model.Project,
-        model.Task.project_id == model.Project.id
-    ).filter(
-        # pylint: disable=singleton-comparison
-        model.Task.tuid == data.task_id, # task uid
-        model.Task.is_active == True, # task active
-        model.Task.is_deleted == False, # task not deleted
-        model.Task.project_id == column.project_id, # task and column under same project
-        model.Project.org_id == organization.id, # project under current organization
-        model.Project.is_active == True, # project is active
-        model.Project.is_deleted == False, # project not deleted
-    ).first()
+            inp=data.column_id,
+        )
+
+    task = (
+        sql.query(model.Task)
+        .join(model.Project, model.Task.project_id == model.Project.id)
+        .filter(
+            # pylint: disable=singleton-comparison
+            model.Task.tuid == data.task_id,  # task uid
+            model.Task.is_active == True,  # task active
+            model.Task.is_deleted == False,  # task not deleted
+            model.Task.project_id
+            == column.project_id,  # task and column under same project
+            model.Project.org_id
+            == organization.id,  # project under current organization
+            model.Project.is_active == True,  # project is active
+            model.Project.is_deleted == False,  # project not deleted
+        )
+        .first()
+    )
     if not task:
         CustomValidations.raize_custom_error(
             error_type="not_exist",
             loc="task_id",
             msg="Task does not exist",
-            inp=data.task_id
+            inp=data.task_id,
         )
 
     # Query the database to check if a custom column value has already been assigned to the task
     sql.query(model.CustomColumnAssigned).filter_by(
-        column_id=column.id,
-        task_id=task.id
+        column_id=column.id, task_id=task.id
     ).delete()
 
     sql.commit()
     sql.refresh(task)
     return task
 
+
+def create_task_group(
+    data: schema.AddTaskGroup,
+    organization: orgModel.Organization,
+    auth_token: frontendModel.FrontendToken,
+    sql: Session,
+):
+    """
+    Creates a new task group for a project in the database,
+    ensuring that the group title is unique within the project.
+    """
+    project = (
+        sql.query(model.Project)
+        .filter_by(
+            puid=data.project_id,
+            is_active=True,
+            is_deleted=False,
+            org_id=organization.id,
+        )
+        .first()
+    )
+    if not project:
+        CustomValidations.raize_custom_error(
+            error_type="not_exist",
+            loc="project_id",
+            msg="project does not exist",
+            inp=data.project_id,
+        )
+
+    title_exist = (
+        sql.query(model.TaskGroup)
+        .filter_by(title=data.group_title, project_id=project.id)
+        .first()
+    )
+    if title_exist:
+        CustomValidations.raize_custom_error(
+            error_type="already_exist",
+            loc="group_title",
+            msg="Group title already exists in this project",
+            inp=data.group_title,
+            ctx={"group_title": "unique"},
+        )
+
+    task_group = model.TaskGroup(
+        guid=generate_uuid(data.group_title),
+        title=data.group_title,
+        project_id=project.id,
+        created_by=auth_token.user_id,
+    )
+    sql.add(task_group)
+
+    sql.commit()
+    sql.refresh(task_group)
+    return task_group
+
+
+def update_task_group(
+    data: schema.UpdateTaskGroup, organization: orgModel.Organization, sql: Session
+):
+    """
+    Updates the details of a task group in the database.
+    """
+    # Query the task group from the database based on the provided group ID and organization ID
+    group_task = (
+        sql.query(model.TaskGroup)
+        .join(model.Project, model.TaskGroup.project_id == model.Project.id)
+        .filter(
+            # pylint: disable=singleton-comparison
+            model.TaskGroup.guid == data.group_id,
+            model.TaskGroup.is_deleted == False,
+            model.Project.org_id == organization.id,
+        )
+        .first()
+    )
+    if not group_task:
+        CustomValidations.raize_custom_error(
+            error_type="not_exist",
+            loc="group_id",
+            msg="Group does not exist",
+            inp=data.group_id,
+        )
+
+    # Check if the new group title already exists in the project. If it does, raise a custom error
+    title_exist = (
+        sql.query(model.TaskGroup)
+        .filter_by(title=data.group_title, project_id=group_task.project_id)
+        .first()
+    )
+    if title_exist:
+        CustomValidations.raize_custom_error(
+            error_type="already_exist",
+            loc="group_title",
+            msg="Group title already exists in this project",
+            inp=data.group_title,
+            ctx={"group_title": "unique"},
+        )
+
+    group_task.title = data.group_title or group_task.title
+    group_task.is_deleted = data.is_deleted or group_task.is_deleted
+
+    # Commit the changes to the database and refresh the task group object
+    sql.commit()
+    sql.refresh(group_task)
+    return group_task
+
+
 def add_comments(
-    data:schema.add_comments,
-    authtoken:frontendModel.FrontendToken,
-    sql:Session
+    data: schema.add_comments, authtoken: frontendModel.FrontendToken, sql: Session
 ):
     """
     Add a comment for a task.
 
-    This function adds a comment to a task. 
+    This function adds a comment to a task.
     The comment can be a reply to another comment if a parent_id is provided.
 
     Raises:
     - CustomValidationError: If the task is not found or the parent comment is not found.
     by devanshu 10-10-2023
     """
-    task_id = sql.query(model.Task).filter_by(
-        tuid=data.task_uid,is_deleted=False
-    ).first()
-
+    task_id = (
+        sql.query(model.Task).filter_by(tuid=data.task_uid, is_deleted=False).first()
+    )
 
     if not task_id:
         CustomValidations.raize_custom_error(
             error_type="task not found",
             loc="task_id",
             msg="task not found",
-            inp=data.task_uid
+            inp=data.task_uid,
         )
     # Initialize parent_id to None if not provided
     parent_id = None
     if data.parent_id:
-         # Check if the parent comment exists
-        parent_comment = sql.query(model.Comments).filter_by(cuid=data.parent_id).first()
+        # Check if the parent comment exists
+        parent_comment = (
+            sql.query(model.Comments).filter_by(cuid=data.parent_id).first()
+        )
         if not parent_comment:
             CustomValidations.raize_custom_error(
                 error_type="parent comment not found",
                 loc="parent_id",
                 msg="Parent comment not found",
-                inp=data.parent_id
+                inp=data.parent_id,
             )
         parent_id = parent_comment.id
 
     comments = model.Comments(
-        cuid = generate_uuid(data.comment),
-        comment = data.comment,
-        user_id = authtoken.id,
-        task_id = task_id.id,
-        parent_id = parent_id
+        cuid=generate_uuid(data.comment),
+        comment=data.comment,
+        user_id=authtoken.id,
+        task_id=task_id.id,
+        parent_id=parent_id,
     )
     sql.add(comments)
     sql.commit()
@@ -947,24 +1080,12 @@
 
     return comments
 
-def get_all_task_comments(limit,offset,sql:Session):
-    """
-     Retrieves all comments for tasks with pagination.
+
+def get_all_task_comments(limit, offset, sql: Session):
+    """
+    Retrieves all comments for tasks with pagination.
     """
     all_task_comments = sql.query(model.Comments).limit(limit).offset(offset).all()
     total = sql.query(model.Comments.id).count()
 
-<<<<<<< HEAD
-    group_task.title = data.group_title or group_task.title
-    group_task.is_deleted = data.is_deleted or group_task.is_deleted
-
-    # Commit the changes to the database and refresh the task group object
-    sql.commit()
-    sql.refresh(group_task)
-    return group_task
-=======
-    return {
-        "result": all_task_comments, 
-        "total": total
-        }
->>>>>>> adb10be0
+    return {"result": all_task_comments, "total": total}