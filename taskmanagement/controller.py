"""
taskmanagement/controller.py
Author: Gourav Sahu
Date: 05/09/2023
"""
import json
from fastapi import UploadFile
from google.auth.transport.requests import Request
from google.oauth2.credentials import Credentials
from sqlalchemy.orm import Session
<<<<<<< HEAD
from sqlalchemy.orm.exc import NoResultFound
from dependencies import CustomValidations, generate_uuid
=======

from dependencies import (
    ALLOWED_FILE_EXTENSIONS,
    CustomValidations, SETTINGS,
    allowed_file, generate_uuid, create_folder_if_not_exists, upload_to_drive
)
>>>>>>> eae9fd99
from frontenduser import model as frontendModel
from organization import model as orgModel
from sqlalchemy import func
from . import model, schema


def get_projects(
    limit: int,
    offset: int,
    organization: orgModel.Organization,
    sql: Session
):
    """
    Retrieves a specified number of projects belonging to a specific organization,
    along with the total count of projects.
    """
    count = sql.query(model.Project).filter_by(
        org_id=organization.id
    ).count()
    projects = sql.query(model.Project).filter_by(
        org_id=organization.id
    ).limit(limit).offset(offset).all()

    return {
        "total": count,
        "projects": projects
    }


def create_project(
    data: schema.CreateProject,
    authtoken: frontendModel.FrontendToken,
    organization: orgModel.Organization,
    sql: Session
):
    """
    Creates a new project for an organization in the database, 
    ensure that the project name is unique within the organization.
    """
    # Check if a project with the same name already exists in the organization.
    exist_name = sql.query(model.Project).filter_by(
        project_name=data.project_name,
        org_id=organization.id
    ).first()

    if exist_name:
        CustomValidations.raize_custom_error(
            error_type="already_exist",
            loc="project_name",
            msg="Project name already exists",
            inp=data.project_name,
            ctx={"project_name": "unique"}
        )

    # Create a new project object
    project = model.Project(
        puid=generate_uuid(data.project_name),
        project_name=data.project_name,
        description=data.description,
        created_by=authtoken.user_id,
        org_id=organization.id
    )

    sql.add(project)
    sql.commit()
    sql.refresh(project)

    return project


def update_project(
    data: schema.UpdateProject,
    organization: orgModel.Organization,
    sql: Session
):
    """
    Updates the details of a project in the database.
    """
    project = sql.query(model.Project).filter_by(
        puid=data.project_id,
        org_id=organization.id
    ).first()
    if not project:
        CustomValidations.raize_custom_error(
            error_type="not_exist",
            loc="project_id",
            msg="Project does not exist",
            inp=data.project_id,
            ctx={"project_id": "exist"}
        )

    if data.project_name:
        exist_name = sql.query(model.Project).filter_by(
            project_name=data.project_name,
            org_id=organization.id
        ).first()
        if exist_name:
            CustomValidations.raize_custom_error(
                error_type="already_exist",
                loc="project_name",
                msg="Project name already exists",
                inp=data.project_name,
                ctx={"project_name": "unique"}
            )
        project.project_name = data.project_name

    if data.description:
        project.description = data.description
    if data.is_active is not None:
        project.is_active = data.is_active
    if data.is_deleted is not None:
        project.is_deleted = data.is_deleted

    sql.commit()
    sql.refresh(project)
    return project


def create_task(
    data: schema.CreateTask,
    authtoken: frontendModel.FrontendToken,
    organization: orgModel.Organization,
    sql: Session
):
    """
    Creates a new task for an organization in the database
    """
    # Check if the project specified by the project ID exists in the organization
    exist_project = sql.query(model.Project).filter_by(
        puid=data.project_id, org_id=organization.id
    ).first()
    if not exist_project:
        CustomValidations.raize_custom_error(
            error_type="not_xist",
            loc="project_id",
            msg="project does not exist",
            inp=data.project_id,
            ctx={"project_id": "exist"}
        )

    # Check if a task with the same name already exists in the project
    exist_name = sql.query(model.Task).filter_by(
        task_name=data.task_name,
        project_id=exist_project.id
    ).first()
    if exist_name:
        CustomValidations.raize_custom_error(
            error_type="already_exist",
            loc="task_name",
            msg="Task name already exists",
            inp=data.task_name,
            ctx={"task_name": "unique"}
        )

    # Create a new task object
    task = model.Task(
        tuid=generate_uuid(data.task_name),
        task_name=data.task_name,
        description=data.description,
        created_by=authtoken.user_id,
        project_id = exist_project.id,
    )

    if data.event_id is not None:
        task.event_id = data.event_id
    if data.estimate_hours is not None:
        task.estimate_hours = data.estimate_hours
    if data.deadline_date is not None:
        task.deadline = data.deadline_date
    if data.start_date is not None:
        task.start_date = data.start_date
    if data.end_date is not None:
        task.end_date = data.end_date

    if data.group_id is not None:
        # If the task group does not exist, raise a custom error
        group_task = sql.query(model.TaskGroup).join(
            model.Project,
            model.TaskGroup.project_id == model.Project.id
        ).filter(
            # pylint: disable=singleton-comparison
            model.TaskGroup.guid == data.group_id,
            model.TaskGroup.is_deleted == False,
            model.Project.org_id == organization.id
        ).first()
        if not group_task:
            CustomValidations.raize_custom_error(
                error_type="not_exist",
                loc="group_id",
                msg="Group does not exist",
                inp=data.group_id
            )

        task.group_id = group_task.id

    if data.parent_id is not None:
        parent_task = sql.query(
            model.Task
        ).join(
            model.Project,
            model.Task.project_id == model.Project.id
        ).filter(
            model.Task.tuid == data.parent_id,
            model.Project.org_id == organization.id
        ).first()
        if not task:
            CustomValidations.raize_custom_error(
                error_type="not_exist",
                loc="parent_id",
                msg="Task does not exist",
                inp=data.parent_id,
                ctx={"parent_id": "exist"}
            )
        task.parent_id = parent_task.id

    sql.add(task)
    sql.commit()
    sql.refresh(task)
    return task


async def upload_task_media(
    task_id: str,
    files: list[UploadFile],
    organization: orgModel.Organization,
    sql:Session
):
    """
    Uploads media files to Google Drive for a specific task in an organization.
    """
    task = sql.query(model.Task).join(
            model.Project,
            model.Task.project_id == model.Project.id
        ).filter(
            model.Task.tuid == task_id,
            model.Project.org_id == organization.id
        ).first()
    if not task:
        CustomValidations.raize_custom_error(
            error_type="not_exist",
            loc="task_id",
            msg="Task does not exist",
            inp=task_id,
            ctx={"task_id": "exist"}
        )

    if not organization.gtoken:
        CustomValidations.raize_custom_error(
            error_type="not_exist",
            loc="google token",
            msg="Google token does not exist",
            inp="",
            ctx={"google token": "exist"}
        )

    # Create an instance of OAuth 2.0 credentials using the dictionary
    creds = Credentials.from_authorized_user_info(json.loads(organization.gtoken))

    # Check if the Google token provided is valid.
    if creds.expired and creds.refresh_token:
        creds.refresh(Request())

    folder_path = f'{SETTINGS.APP_NAME}/media/{organization.org_name}/{task.task_name}'
    folder_id = create_folder_if_not_exists(folder_path, creds)

    file_ids = {}
    for index, file in enumerate(files):
        if not allowed_file(file.filename, ALLOWED_FILE_EXTENSIONS):
            CustomValidations.raize_custom_error(
                error_type="invalid",
                loc="files",
                msg=f"Allowed extensions are {ALLOWED_FILE_EXTENSIONS}",
                inp=file.filename,
                ctx={"image": "invalid type"}
            )

        created_file = await upload_to_drive(file, creds, folder_id)
        file_ids[index] = created_file.get('id', '')

    task.medias = file_ids
    sql.commit()
    sql.refresh(task)
    return task


def get_tasks(
    limit: int,
    offset: int,
    organization: orgModel.Organization,
    project_id: str | None,
    sql: Session
):
    """
    Retrieves a specified number of tasks from the database, 
    either for a specific project within an organization or 
    for all tasks in the organization.
    """
    if project_id is not None:
        # Check if the project specified by the project ID exists in the organization
        exist_project = sql.query(model.Project).filter_by(
            puid=project_id,
            org_id=organization.id
        ).first()
        if not exist_project:
            CustomValidations.raize_custom_error(
                error_type="not_xist",
                loc="project_id",
                msg="project does not exist",
                inp=project_id,
                ctx={"project_id": "exist"}
            )

        count = sql.query(model.Task).filter_by(
            project_id=exist_project.id
        ).count()

        tasks = sql.query(model.Task).filter_by(
            project_id=exist_project.id
        ).order_by(model.Task.id).limit(limit).offset(offset).all()
    else:
        count = sql.query(model.Task).count()
        tasks = sql.query(model.Task).limit(limit).order_by(model.Task.id).offset(offset).all()

    return {
        "total": count,
        "tasks": tasks
    }


def project_details(
    project_id: str,
    organization: orgModel.Organization,
    sql: Session
):
    """
    Retrieves the details of a project based on the provided project ID.
    """
    project = sql.query(model.Project).filter_by(
        puid=project_id,
        org_id=organization.id
    ).first()
    if not project:
        CustomValidations.raize_custom_error(
            error_type="not_exist",
            loc="project_id",
            msg="Project does not exist",
            inp=project_id,
            ctx={"project_id": "exist"}
        )
    return project


def update_task(
    data: schema.UpdateTask,
    organization: orgModel.Organization,
    sql: Session
):
    """
    Updates the details of a task in the database based on the provided input data.
    """
    task = sql.query(model.Task).join(
        model.Project,
        model.Task.project_id == model.Project.id
    ).filter(
        model.Task.tuid == data.task_id,
        model.Project.org_id == organization.id
    ).first()
    if not task:
        CustomValidations.raize_custom_error(
            error_type="not_exist",
            loc="task_id",
            msg="Task does not exist",
            inp=data.task_id,
            ctx={"task_id": "exist"}
        )

    task.task_name = data.task_name or task.task_name
    task.description = data.description or task.description
    task.event_id = data.event_id or task.event_id
    task.estimate_hours = data.estimate_hours or task.estimate_hours
    task.deadline = data.deadline_date or task.deadline
    task.start_date = data.start_date or task.start_date
    task.end_date = data.end_date or task.end_date
    task.is_active = data.is_active or task.is_active
    task.is_deleted = data.is_deleted or task.is_deleted

    if data.group_id is not None:
        group_task = sql.query(model.TaskGroup).join(
            model.Project,
            model.TaskGroup.project_id == model.Project.id
        ).filter(
            # pylint: disable=singleton-comparison
            model.TaskGroup.guid == data.group_id,
            model.TaskGroup.is_deleted == False,
            model.Project.org_id == organization.id
        ).first()
        if not group_task:
            CustomValidations.raize_custom_error(
                error_type="not_exist",
                loc="group_id",
                msg="Group does not exist",
                inp=data.group_id
            )
        task.group_id = group_task.id

    if data.parent_id is not None:
        parent_task = sql.query(
            model.Task
        ).join(
            model.Project,
            model.Task.project_id == model.Project.id
        ).filter(
            model.Task.tuid == data.parent_id,
            model.Project.org_id == organization.id
        ).first()
        if not task:
            CustomValidations.raize_custom_error(
                error_type="not_exist",
                loc="parent_id",
                msg="Task does not exist",
                inp=data.parent_id,
                ctx={"parent_id": "exist"}
            )
        task.parent_id = parent_task.id

    sql.commit()
    sql.refresh(task)

    return task


def assign_project_permission(
    data: schema.AssignPerojectPermission,
    organization: orgModel.Organization,
    sql: Session
):
    """
    This function assigns project permissions to a user in an organization 
    by creating new entries in the `ProjectUserPermission` table.
    """
    # Retrieve the project object from the database
    project = sql.query(model.Project).filter_by(
        puid=data.project_id, org_id=organization.id
    ).first()
    if not project:
        CustomValidations.raize_custom_error(
            error_type="not_exist",
            loc="project_id",
            msg="Project does not exist",
            inp=data.project_id,
            ctx={"project_id": "exist"}
        )

    # Check user exist in this organization
    user = sql.query(orgModel.OrganizationUser).join(
        frontendModel.FrontendUser,
        orgModel.OrganizationUser.user_id == frontendModel.FrontendUser.id
    ).filter(
        orgModel.OrganizationUser.org_id == organization.id,
        frontendModel.FrontendUser.uuid == data.user_id
    ).first()
    if not user:
        CustomValidations.raize_custom_error(
            error_type="not_exist",
            loc="user_id",
            msg="User does not exist",
            inp=data.user_id,
            ctx={"user_id": "exist"}
        )

    # Retrieve the requested permissions from the database
    permissions = sql.query(model.ProjectPermission).filter(
        model.ProjectPermission.codename.in_(data.permissions)
    ).all()

    # Delete any existing project permissions for the user
    sql.query(model.ProjectUserPermission).filter_by(
        user_id=user.id,
        project_id=project.id
    ).delete()

    # Assign new project permissions for the user
    proj_permissions = [
        model.ProjectUserPermission(
            user_id=user.id,
            project_id=project.id,
            permission_id=permission.id
        ) for permission in permissions
    ]

    # Add the new project permissions to the database
    sql.add_all(proj_permissions)
    sql.commit()
    return project


def assign_task(
    data: schema.AssignTask,
    auth_token: frontendModel.FrontendToken,
    organization: orgModel.Organization,
    sql: Session
):
    """
    Assigns a task to multiple users in an organization.
    """
    task = sql.query(model.Task).filter_by(
        tuid=data.task_id
    ).first()
    if not task:
        CustomValidations.raize_custom_error(
            error_type="not_exist",
            loc="task_id",
            msg="Task does not exist",
            inp=data.task_id,
            ctx={"task_id": "exist"}
        )

    # Check user exist in this organization
    user = sql.query(orgModel.OrganizationUser).join(
        frontendModel.FrontendUser,
        orgModel.OrganizationUser.user_id == frontendModel.FrontendUser.id
    ).filter(
        orgModel.OrganizationUser.org_id == organization.id,
        frontendModel.FrontendUser.uuid == data.user_id
    ).first()
    if not user:
        CustomValidations.raize_custom_error(
            error_type="not_exist",
            loc="user_id",
            msg="User does not exist",
            inp=data.user_id,
            ctx={"user_id": "exist"}
        )

    user_task = sql.query(model.UserTask).filter_by(
        task_id=task.id,
        user_id=user.id,
    ).first()
    if not user_task:
        user_task = model.UserTask(
            task_id=task.id,
            user_id=user.id,
            created_by=auth_token.user_id
        )

    sql.add(user_task)
    sql.commit()
    return task


def withdraw_task(
    data: schema.AssignTask,
    organization: orgModel.Organization,
    sql: Session
):
    """
    Withdraws a task assigned to a user in an organization.
    """
    task = sql.query(model.Task).filter_by(
        tuid=data.task_id
    ).first()
    if not task:
        CustomValidations.raize_custom_error(
            error_type="not_exist",
            loc="task_id",
            msg="Task does not exist",
            inp=data.task_id,
            ctx={"task_id": "exist"}
        )

    user = sql.query(orgModel.OrganizationUser).join(
        frontendModel.FrontendUser,
        orgModel.OrganizationUser.user_id == frontendModel.FrontendUser.id
    ).filter(
        orgModel.OrganizationUser.org_id == organization.id,
        frontendModel.FrontendUser.uuid == data.user_id
    ).first()
    if not user:
        CustomValidations.raize_custom_error(
            error_type="not_exist",
            loc="user_id",
            msg="User does not exist",
            inp=data.user_id,
            ctx={"user_id": "exist"}
        )

    sql.query(model.UserTask).filter_by(
        task_id=task.id,
        user_id=user.id,
    ).delete()

    sql.commit()
    sql.refresh(task)
    return task


def project_custom_column(
    data:schema.AddCustomColumn,
    organization: orgModel.Organization,
    authtoken:frontendModel.FrontendToken,
    sql:Session
):
    """
    Create a custom column for a project based on the provided data.
    """
    project = sql.query(model.Project).filter_by(
        puid=data.project_id,
        is_active=True,
        is_deleted=False,
        org_id=organization.id
    ).first()
    if not project:
        CustomValidations.raize_custom_error(
            error_type="not_exist",
            loc="project_id",
            msg="project  does not exist",
            inp=data.project_id
        )

    existing_column_name = sql.query(model.CustomColumn).filter_by(
        column_name=data.column_name,
        project_id=project.id
    ).first()
    if existing_column_name:
        CustomValidations.raize_custom_error(
            error_type="already_exist",
            loc="column_name",
            msg="Column  already exists in this project.",
            inp=data.column_name,
        )
    customcolumn = model.CustomColumn(
        cuid = generate_uuid(data.column_name),
        type = data.type,
        column_name = data.column_name,
        created_by = authtoken.user_id,
        project_id = project.id,
        )
    sql.add(customcolumn)

    sql.commit()
    sql.refresh(customcolumn)
    return customcolumn


def update_column_expected_value(
    data: schema.CreateCustomColumnExpected,
    organization: orgModel.Organization,
    sql: Session
):
    """
    Creates new entries in the `CustomColumnExpected` table 
    by adding expected values for a specific custom column 
    and removing the old values.
    """
    # Retrieve the custom column object from the database based on the provided column ID
    column = sql.query(
        model.CustomColumn
    ).join(
        model.Project,
        model.Project.id == orgModel.Organization.id
    ).filter(
        # pylint: disable=singleton-comparison
        model.CustomColumn.cuid == data.column_id,
        model.CustomColumn.is_deleted == False,
        orgModel.Organization.orguid == organization.orguid
    ).first()
    if not column:
        CustomValidations.raize_custom_error(
            error_type="not_exist",
            loc="column_id",
            msg="Column does not exist",
            inp=data.column_id
        )

    # Remove previous values for custom column
    sql.query(
        model.CustomColumnExpected
    ).filter_by(
        column_id=column.id
    ).delete()

    # Create a list of `CustomColumnExpected` objects
    # using the provided values and the ID of the column
    values = [
        model.CustomColumnExpected(
            vuid=generate_uuid(value),
            value=value,
            column_id=column.id
        ) for value in data.values
    ]
    sql.add_all(values)

    sql.commit()
    sql.refresh(column)
    return column


def delete_custom_column(
    column_id: str,
    organization: orgModel.Organization,
    sql: Session
):
    """
    Deletes a custom column from the database.
    """
    # Check custom column exist in project
    column = sql.query(model.CustomColumn).filter(
        # pylint: disable=singleton-comparison
        model.CustomColumn.cuid == column_id,
        model.CustomColumn.is_deleted == False,
        model.Project.org_id == organization.id
    ).first()
    if not column or column.project.org_id != organization.id:
        CustomValidations.raize_custom_error(
            error_type="not_exist",
            loc="column_id",
            msg="Column does not exist",
            inp=column_id
        )

    column.is_deleted = True
    sql.commit()
    sql.refresh(column)
    return column


def assign_column_value(
    data: schema.AssignCustomColumnValue,
    organization: orgModel.Organization,
    sql: Session
):
    """
    This function assigns a custom column value to a task in a project. 
    It performs validations to ensure that the column,
    value, and task exist and are active and not deleted.
    """
    column = sql.query(
        model.CustomColumn
    ).join(
        model.Project,
        model.CustomColumn.project_id == model.Project.id
    ).filter(
        # pylint: disable=singleton-comparison
        model.CustomColumn.cuid == data.column_id, # column uid
        model.CustomColumn.is_deleted == False, # column not deleted
        model.Project.org_id == organization.id, # Project under current organization
        model.Project.is_active == True, # project is active
        model.Project.is_deleted == False, # proect is not deleted
    ).first()
    if not column:
        CustomValidations.raize_custom_error(
            error_type="not_exist",
            loc="column_id",
            msg="Column does not exist",
            inp=data.column_id
        )

    value = sql.query(
        model.CustomColumnExpected
    ).filter_by(
        vuid=data.value_id, #value uid
        column_id=column.id, # value expecting for this column
        is_deleted=False # value not deleted
    ).first()
    if not value:
        CustomValidations.raize_custom_error(
            error_type="not_exist",
            loc="value_id",
            msg="Value does not exist",
            inp=data.value_id
        )

    task = sql.query(
        model.Task
    ).join(
        model.Project,
        model.Task.project_id == model.Project.id
    ).filter(
        # pylint: disable=singleton-comparison
        model.Task.tuid == data.task_id, # task uid
        model.Task.is_active == True, # task active
        model.Task.is_deleted == False, # task not deleted
        model.Task.project_id == column.project_id, # task and column under same project
        model.Project.org_id == organization.id, # project under current organization
        model.Project.is_active == True, # project is active
        model.Project.is_deleted == False, # project not deleted
    ).first()
    # If the task does not exist, raise a custom error
    if not task:
        CustomValidations.raize_custom_error(
            error_type="not_exist",
            loc="task_id",
            msg="Task does not exist",
            inp=data.task_id
        )

    # Query the database to check if a custom column value has already been assigned to the task
    value_assigned = sql.query(
        model.CustomColumnAssigned
    ).filter_by(
        column_id=column.id,
        task_id=task.id
    ).first()
    if not value_assigned:
        value_assigned = model.CustomColumnAssigned(
            column_id=column.id,
            task_id=task.id
        )
        sql.add(value_assigned)

    # Update the value ID of the custom column assignment object with the provided value ID
    value_assigned.value_id = value.id

    # Commit the changes to the database and refresh the custom column assignment object
    sql.commit()
    sql.refresh(value_assigned)
    return task


def remove_column_value(
    data: schema.RemoveCustomColumnValue,
    organization: orgModel.Organization,
    sql: Session
):
    """
    Removes the assigned value of a custom column for a task.
    """
    column_sql = sql.query(
        model.CustomColumn
    ).join(
        model.Project,
        model.CustomColumn.project_id == model.Project.id
    ).filter(
        # pylint: disable=singleton-comparison
        model.CustomColumn.cuid == data.column_id, # column uid
        model.CustomColumn.is_deleted == False, # column not deleted
        model.Project.org_id == organization.id, # Project under current organization
        model.Project.is_active == True, # project is active
        model.Project.is_deleted == False, # proect is not deleted
    )
    print(column_sql)
    column = column_sql.first()
    if not column:
        CustomValidations.raize_custom_error(
            error_type="not_exist",
            loc="column_id",
            msg="Column does not exist",
            inp=data.column_id
        )

    task = sql.query(model.Task).join(
        model.Project,
        model.Task.project_id == model.Project.id
    ).filter(
        # pylint: disable=singleton-comparison
        model.Task.tuid == data.task_id, # task uid
        model.Task.is_active == True, # task active
        model.Task.is_deleted == False, # task not deleted
        model.Task.project_id == column.project_id, # task and column under same project
        model.Project.org_id == organization.id, # project under current organization
        model.Project.is_active == True, # project is active
        model.Project.is_deleted == False, # project not deleted
    ).first()
    if not task:
        CustomValidations.raize_custom_error(
            error_type="not_exist",
            loc="task_id",
            msg="Task does not exist",
            inp=data.task_id
        )

    # Query the database to check if a custom column value has already been assigned to the task
    sql.query(model.CustomColumnAssigned).filter_by(
        column_id=column.id,
        task_id=task.id
    ).delete()

    sql.commit()
    sql.refresh(task)
    return task


def create_task_group(
    data: schema.AddTaskGroup,
    organization: orgModel.Organization,
    auth_token: frontendModel.FrontendToken,
    sql: Session
):
    """
    Creates a new task group for a project in the database, 
    ensuring that the group title is unique within the project.
    """
    project = sql.query(model.Project).filter_by(
        puid=data.project_id,
        is_active=True,
        is_deleted=False,
        org_id=organization.id
    ).first()
    if not project:
        CustomValidations.raize_custom_error(
            error_type="not_exist",
            loc="project_id",
            msg="project does not exist",
            inp=data.project_id
        )

<<<<<<< HEAD
    return task

def add_comments(
    data:schema.add_comments,
    authtoken:frontendModel.FrontendToken,
    sql:Session
):
    """
    Add a comment for a task.

    This function adds a comment to a task. 
    The comment can be a reply to another comment if a parent_id is provided.

    Raises:
    - CustomValidationError: If the task is not found or the parent comment is not found.
    by devanshu 10-10-2023
    """
    task_id = sql.query(model.Task).filter_by(
        tuid=data.task_uid,is_deleted=False
    ).first()


    if not task_id:
        CustomValidations.raize_custom_error(
            error_type="task not found",
            loc="task_id",
            msg="task not found",
            inp=data.task_uid
        )
    # Initialize parent_id to None if not provided
    parent_id = None
    if data.parent_id:
         # Check if the parent comment exists
        parent_comment = sql.query(model.Comments).filter_by(cuid=data.parent_id).first()
        if not parent_comment:
            CustomValidations.raize_custom_error(
                error_type="parent comment not found",
                loc="parent_id",
                msg="Parent comment not found",
                inp=data.parent_id
            )
        parent_id = parent_comment.id

    comments = model.Comments(
        cuid = generate_uuid(data.comment),
        comment = data.comment,
        user_id = authtoken.id,
        task_id = task_id.id,
        parent_id = parent_id
    )
    sql.add(comments)
    sql.commit()
    sql.refresh(comments)

    return comments

def get_all_task_comments(limit,offset,sql:Session):
    """
     Retrieves all comments for tasks with pagination.
    """
    try:
        all_task_comments = sql.query(model.Comments).limit(limit).offset(offset).all()
        total = sql.query(func.count(model.Comments.id)).scalar()
        return {"result":all_task_comments,
                "total":total
                }
    except NoResultFound:
        return {
            "result":[],
            "total":0
        }
=======
    title_exist = sql.query(model.TaskGroup).filter_by(
        title=data.group_title,
        project_id=project.id
    ).first()
    if title_exist:
        CustomValidations.raize_custom_error(
            error_type="already_exist",
            loc="group_title",
            msg="Group title already exists in this project",
            inp=data.group_title,
            ctx={"group_title": "unique"}
        )

    task_group = model.TaskGroup(
        guid=generate_uuid(data.group_title),
        title=data.group_title,
        project_id=project.id,
        created_by=auth_token.user_id
    )
    sql.add(task_group)

    sql.commit()
    sql.refresh(task_group)
    return task_group


def update_task_group(
    data: schema.UpdateTaskGroup,
    organization: orgModel.Organization,
    sql: Session
):
    """
    Updates the details of a task group in the database.
    """
    # Query the task group from the database based on the provided group ID and organization ID
    group_task = sql.query(model.TaskGroup).join(
            model.Project,
            model.TaskGroup.project_id == model.Project.id
        ).filter(
            # pylint: disable=singleton-comparison
            model.TaskGroup.guid == data.group_id,
            model.TaskGroup.is_deleted == False,
            model.Project.org_id == organization.id
        ).first()
    if not group_task:
        CustomValidations.raize_custom_error(
            error_type="not_exist",
            loc="group_id",
            msg="Group does not exist",
            inp=data.group_id
        )

    # Check if the new group title already exists in the project. If it does, raise a custom error
    title_exist = sql.query(model.TaskGroup).filter_by(
            title=data.group_title,
            project_id=group_task.project_id
        ).first()
    if title_exist:
        CustomValidations.raize_custom_error(
            error_type="already_exist",
            loc="group_title",
            msg="Group title already exists in this project",
            inp=data.group_title,
            ctx={"group_title": "unique"}
        )

    if data.group_title is not None:
        group_task.title = data.group_title

    if data.is_deleted is not None:
        group_task.is_deleted = data.is_deleted

    # Commit the changes to the database and refresh the task group object
    sql.commit()
    sql.refresh(group_task)
    return group_task
>>>>>>> eae9fd99
<|MERGE_RESOLUTION|>--- conflicted
+++ resolved
@@ -8,17 +8,12 @@
 from google.auth.transport.requests import Request
 from google.oauth2.credentials import Credentials
 from sqlalchemy.orm import Session
-<<<<<<< HEAD
-from sqlalchemy.orm.exc import NoResultFound
-from dependencies import CustomValidations, generate_uuid
-=======
 
 from dependencies import (
     ALLOWED_FILE_EXTENSIONS,
     CustomValidations, SETTINGS,
     allowed_file, generate_uuid, create_folder_if_not_exists, upload_to_drive
 )
->>>>>>> eae9fd99
 from frontenduser import model as frontendModel
 from organization import model as orgModel
 from sqlalchemy import func
@@ -900,34 +895,6 @@
     sql.refresh(task)
     return task
 
-
-def create_task_group(
-    data: schema.AddTaskGroup,
-    organization: orgModel.Organization,
-    auth_token: frontendModel.FrontendToken,
-    sql: Session
-):
-    """
-    Creates a new task group for a project in the database, 
-    ensuring that the group title is unique within the project.
-    """
-    project = sql.query(model.Project).filter_by(
-        puid=data.project_id,
-        is_active=True,
-        is_deleted=False,
-        org_id=organization.id
-    ).first()
-    if not project:
-        CustomValidations.raize_custom_error(
-            error_type="not_exist",
-            loc="project_id",
-            msg="project does not exist",
-            inp=data.project_id
-        )
-
-<<<<<<< HEAD
-    return task
-
 def add_comments(
     data:schema.add_comments,
     authtoken:frontendModel.FrontendToken,
@@ -986,92 +953,10 @@
     """
      Retrieves all comments for tasks with pagination.
     """
-    try:
-        all_task_comments = sql.query(model.Comments).limit(limit).offset(offset).all()
-        total = sql.query(func.count(model.Comments.id)).scalar()
-        return {"result":all_task_comments,
-                "total":total
-                }
-    except NoResultFound:
-        return {
-            "result":[],
-            "total":0
-        }
-=======
-    title_exist = sql.query(model.TaskGroup).filter_by(
-        title=data.group_title,
-        project_id=project.id
-    ).first()
-    if title_exist:
-        CustomValidations.raize_custom_error(
-            error_type="already_exist",
-            loc="group_title",
-            msg="Group title already exists in this project",
-            inp=data.group_title,
-            ctx={"group_title": "unique"}
-        )
-
-    task_group = model.TaskGroup(
-        guid=generate_uuid(data.group_title),
-        title=data.group_title,
-        project_id=project.id,
-        created_by=auth_token.user_id
-    )
-    sql.add(task_group)
-
-    sql.commit()
-    sql.refresh(task_group)
-    return task_group
-
-
-def update_task_group(
-    data: schema.UpdateTaskGroup,
-    organization: orgModel.Organization,
-    sql: Session
-):
-    """
-    Updates the details of a task group in the database.
-    """
-    # Query the task group from the database based on the provided group ID and organization ID
-    group_task = sql.query(model.TaskGroup).join(
-            model.Project,
-            model.TaskGroup.project_id == model.Project.id
-        ).filter(
-            # pylint: disable=singleton-comparison
-            model.TaskGroup.guid == data.group_id,
-            model.TaskGroup.is_deleted == False,
-            model.Project.org_id == organization.id
-        ).first()
-    if not group_task:
-        CustomValidations.raize_custom_error(
-            error_type="not_exist",
-            loc="group_id",
-            msg="Group does not exist",
-            inp=data.group_id
-        )
-
-    # Check if the new group title already exists in the project. If it does, raise a custom error
-    title_exist = sql.query(model.TaskGroup).filter_by(
-            title=data.group_title,
-            project_id=group_task.project_id
-        ).first()
-    if title_exist:
-        CustomValidations.raize_custom_error(
-            error_type="already_exist",
-            loc="group_title",
-            msg="Group title already exists in this project",
-            inp=data.group_title,
-            ctx={"group_title": "unique"}
-        )
-
-    if data.group_title is not None:
-        group_task.title = data.group_title
-
-    if data.is_deleted is not None:
-        group_task.is_deleted = data.is_deleted
-
-    # Commit the changes to the database and refresh the task group object
-    sql.commit()
-    sql.refresh(group_task)
-    return group_task
->>>>>>> eae9fd99
+    all_task_comments = sql.query(model.Comments).limit(limit).offset(offset).all()
+    total = sql.query(func.count(model.Comments.id)).scalar()
+
+    return {
+        "result": all_task_comments, 
+        "total": total
+        }