"""
taskmanagement/route.py
Author: Gourav Sahu
Date: 23/09/2023
"""
from fastapi import APIRouter, Depends, File, Path, Query, UploadFile, status
from sqlalchemy.orm import Session

from database import get_db
from dependencies import ALLOWED_FILE_EXTENSIONS, MAX_FILE_SIZE_BYTES
from frontenduser import model as frontendModel
from frontenduser.middleware import authenticate_token
from organization import model as orgModel
from frontenduser import model
from typing import Optional,List
from organization.middleware import check_permission, organization_exist

from . import controller, schema

taskmanagementRoutes = APIRouter()

@taskmanagementRoutes.post('/create-project',
    response_model=schema.ShowProject,
    dependencies=[
        Depends(check_permission(["create_project"]))
    ],
    status_code=status.HTTP_201_CREATED,
    description="Create a new project.",
    name="Create project"
)
def create_project(
    data : schema.CreateProject,
    authtoken = Depends(authenticate_token),
    organization: orgModel.Organization = Depends(organization_exist),
    sql : Session = Depends(get_db),
):
    """
    Creates a new project for an organization in the database, 
    ensure that the project name is unique within the organization.
    """
    return controller.create_project(data, authtoken, organization, sql)


@taskmanagementRoutes.get('/projects',
    response_model=schema.ProjectList,
    dependencies=[
        Depends(authenticate_token),
        Depends(check_permission(["read_project"]))
    ],
    status_code=status.HTTP_200_OK,
    description="List all the projects.",
    name="List projects"
)
def get_projects(
    limit: int = Query(10, ge=1, le=100, description="number of results to retrieve"),
    offset : int = Query(0, ge=0, description="Number of results to skip."),
    organization: orgModel.Organization = Depends(organization_exist),
    sql : Session = Depends(get_db),
):
    """
    Retrieves a specified number of projects belonging to a specific organization,
    along with the total count of projects.
    """
    return controller.get_projects(limit, offset, organization, sql)


@taskmanagementRoutes.get('/project/{project_id}',
    response_model=schema.ShowProject,
    dependencies=[
        Depends(authenticate_token),
        Depends(check_permission(["read_project"]))
    ],
    status_code=status.HTTP_200_OK,
    description="Get details of a project.",
    name="Project details"
)
def project_details(
    project_id: str = Path(title="Project ID"),
    organization: orgModel.Organization = Depends(organization_exist),
    sql : Session = Depends(get_db),
):
    """
    Retrieves the details of a project based on the provided project ID.
    """
    return controller.project_details(project_id, organization, sql)


@taskmanagementRoutes.post('/update-project',
    response_model=schema.ShowProject,
    dependencies=[
        Depends(authenticate_token),
        Depends(check_permission(["update_project"]))
    ],
    status_code=status.HTTP_201_CREATED,
    description="Update an existing project.",
    name="Update project"
)
def update_project(
    data : schema.UpdateProject,
    organization: orgModel.Organization = Depends(organization_exist),
    sql : Session = Depends(get_db),
):
    """
    Updates the details of a project in the database.
    """
    return controller.update_project(data, organization, sql)


@taskmanagementRoutes.post('/assign-project-permission',
    response_model=schema.ShowProject,
    dependencies=[
        Depends(authenticate_token),
        Depends(check_permission(["update_project"]))
    ],
    status_code=status.HTTP_201_CREATED,
    description="Assign permission inside a project.",
    name="Assign project permission"
)
def assign_project_permission(
    data : schema.AssignPerojectPermission,
    organization: orgModel.Organization = Depends(organization_exist),
    sql : Session = Depends(get_db),
):
    """
    This function assigns project permissions to a user in an organization 
    by creating new entries in the `ProjectUserPermission` table.
    """
    return controller.assign_project_permission(data, organization, sql)


@taskmanagementRoutes.post('/create-task',
    response_model=schema.ShowTask,
    status_code=status.HTTP_201_CREATED,
    description="Create a new task.",
    name="Create task"
)
def create_task(
    data : schema.CreateTask,
    authtoken = Depends(authenticate_token),
    organization: orgModel.Organization = Depends(organization_exist),
    sql : Session = Depends(get_db),
):
    """
    Creates a new project for an organization in the database, 
    ensure that the project name is unique within the organization.
    """
    return controller.create_task(data, authtoken, organization, sql)


@taskmanagementRoutes.get('/tasks',
    response_model=schema.TaskList,
    dependencies=[
        Depends(authenticate_token),
    ],
    status_code=status.HTTP_200_OK,
    description="List all the tasks.",
    name="List tasks"
)
def get_tasks(
    limit: int = Query(10, ge=1, le=100, description="number of results to retrieve"),
    offset : int = Query(0, ge=0, description="Number of results to skip."),
    project_id: str = Query(
        None,
        title="project ID",
        description="puid of a project"
    ),
    organization: orgModel.Organization = Depends(organization_exist),
    sql : Session = Depends(get_db),
):
    """
    Retrieves a specified number of tasks from the database, 
    either for a specific project within an organization or 
    for all tasks in the organization.
    """
    return controller.get_tasks(limit, offset, organization, project_id, sql)


@taskmanagementRoutes.post('/upload-task-media/{task_id}',
    response_model=schema.ShowTask,
    status_code=status.HTTP_201_CREATED,
    dependencies=[
        Depends(authenticate_token)
    ],
    description="Upload a media in a task.",
    name="Upload task media"
)
async def upload_task_media(
    task_id : str,
    files: list[UploadFile] = File(
        max_length=MAX_FILE_SIZE_BYTES,
        max_count=5,
        title="Files",
        description=(
            "Upload multiple files in a task. "
            f"Allowed extensions are {ALLOWED_FILE_EXTENSIONS}"
        ),
    ),
    organization: orgModel.Organization = Depends(organization_exist),
    sql : Session = Depends(get_db),
):
    """
    Uploads media files to Google Drive for a specific task in an organization.
    """
    return await controller.upload_task_media(task_id, files, organization, sql)


@taskmanagementRoutes.post('/update-task',
    response_model=schema.ShowTask,
    dependencies=[
        Depends(authenticate_token)
    ],
    status_code=status.HTTP_201_CREATED,
    description="Update an existing task.",
    name="Update task"
)
def update_task(
    data : schema.UpdateTask,
    organization: orgModel.Organization = Depends(organization_exist),
    sql : Session = Depends(get_db),
):
    """
    Updates the details of a task in the project.
    """
    return controller.update_task(data, organization, sql)


@taskmanagementRoutes.post('/assign-task',
    response_model=schema.ShowTask,
    status_code=status.HTTP_201_CREATED,
    description="Assign a task to a user.",
    name="Assign task"
)
def assign_task(
    data : schema.AssignTask,
    auth_token: frontendModel.FrontendToken = Depends(authenticate_token),
    organization: orgModel.Organization = Depends(organization_exist),
    sql : Session = Depends(get_db),
):
    """
    Assigns a task to multiple users in an organization.
    """
    return controller.assign_task(data, auth_token, organization, sql)


@taskmanagementRoutes.post('/withdraw-task',
    response_model=schema.ShowTask,
    dependencies=[Depends(authenticate_token)],
    status_code=status.HTTP_200_OK,
    description="Withdraw a task from a user.",
    name="Withdreaw task"
)
def withdraw_task(
    data : schema.AssignTask,
    organization: orgModel.Organization = Depends(organization_exist),
    sql : Session = Depends(get_db),
):
    """
    Withdraws a task assigned to a user in an organization.
    """
    return controller.withdraw_task(data, organization, sql)


@taskmanagementRoutes.post('/add-custom-column',
    response_model=schema.ResponseCustomColumn,
    status_code=status.HTTP_201_CREATED,
    description="Create a new custom column for a project.",
    name="Create custo column"
)
def project_custom_column(
    data:schema.AddCustomColumn,
    organization: orgModel.Organization = Depends(organization_exist),
    authtoken:frontendModel.FrontendToken = Depends(authenticate_token),
    sql:Session = Depends(get_db)
):
    """
    Create a custom column for a project based on the provided data.
    """
    return controller.project_custom_column(data, organization, authtoken, sql)


@taskmanagementRoutes.delete('/delete-custom-column',
    response_model=schema.ResponseCustomColumn,
    status_code=status.HTTP_200_OK,
    dependencies=[
        Depends(authenticate_token)
    ],
    description="Delete a custom column from a project.",
    name="Delete custom column"
)
def delete_custom_column(
    column_id:str = Query(
        title="Column ID",
        description="cuid of a custom column to delete."
    ),
    organization:orgModel.Organization = Depends(organization_exist),
    sql:Session = Depends(get_db)
):
    """
    Delete a custom column for a project based on the provided data.
    """
    return controller.delete_custom_column(column_id, organization, sql)


@taskmanagementRoutes.post('/update-column-expected-values',
    response_model=schema.ResponseCustomColumn,
    status_code=status.HTTP_201_CREATED,
    dependencies=[Depends(authenticate_token)],
    description="Update expected values for a custom column.",
    name="Update custom column values"
)
def update_column_expected_value(
    data:schema.CreateCustomColumnExpected,
    organization: orgModel.Organization = Depends(organization_exist),
    sql:Session = Depends(get_db)
):
    """
    Creates new entries in the `CustomColumnExpected` table 
    by adding expected values for a specific custom column 
    and delte previous values.
    """
    return controller.update_column_expected_value(data, organization, sql)


@taskmanagementRoutes.post('/assign-custom-column-value',
    response_model=schema.ShowTask,
    status_code=status.HTTP_201_CREATED,
    dependencies=[Depends(authenticate_token)],
    description="Assign or update a previous value in a custom column for a task.",
    name="Assign custom column value"
)
def assign_column_value(
    data:schema.AssignCustomColumnValue,
    organization: orgModel.Organization = Depends(organization_exist),
    sql:Session = Depends(get_db)
):
    """
    This function assigns a custom column value to a task in a project. 
    It performs validations to ensure that the column,
    value, and task exist and are active and not deleted.
    """
    return controller.assign_column_value(data, organization, sql)


@taskmanagementRoutes.post('/remove-custom-column-value',
    response_model=schema.ShowTask,
    status_code=status.HTTP_200_OK,
    dependencies=[Depends(authenticate_token)],
    description="Remove any value assigned in a column for a task.",
    name="Remove custom column value"
)
def remove_column_value(
    data:schema.RemoveCustomColumnValue,
    organization: orgModel.Organization = Depends(organization_exist),
    sql:Session = Depends(get_db)
):
    """
    Removes the assigned value of a custom column for a task.
    """
    return controller.remove_column_value(data, organization, sql)

<<<<<<< HEAD
@taskmanagementRoutes.post('/add-comments',response_model=schema.BaseComments,status_code=status.HTTP_201_CREATED)
def add_comments(
    data:schema.add_comments,
    authtoken:model.FrontendToken = Depends(authenticate_token),
    organization:orgModel.Organization = Depends(organization_exist),
    sql:Session = Depends(get_db),
):
    """
    Adds comments to a specified entity within the organization.
    """
    return controller.add_comments(data,authtoken,sql)

@taskmanagementRoutes.get('/get-task-comments',response_model=schema.Responsecomment,status_code=status.HTTP_200_OK)
def all_comment(
    limit:Optional[int]=Query(default=10,ge=10,le=100),
    offset:Optional[int]=0,
    authtoken:model.FrontendToken = Depends(authenticate_token),
    organization:orgModel.Organization = Depends(organization_exist),
    sql:Session = Depends(get_db)
):
    """
     Retrieves comments for a specific task within the organization.
    """
    return controller.get_all_task_comments(limit,offset,sql)

=======

@taskmanagementRoutes.post('/create-task-group',
    response_model=schema.ShowTaskGroup,
    status_code=status.HTTP_201_CREATED,
    description="Create a tasks group inside a project.",
    name="Create task group"
)
def create_task_group(
    data:schema.AddTaskGroup,
    organization: orgModel.Organization = Depends(organization_exist),
    auth_token: frontendModel.FrontendToken = Depends(authenticate_token),
    sql:Session = Depends(get_db)
):
    """
    Creates a new task group for a project in the database, 
    ensuring that the group title is unique within the project.
    """
    return controller.create_task_group(data, organization, auth_token, sql)


@taskmanagementRoutes.post('/update-task-group',
    response_model=schema.ShowTaskGroup,
    status_code=status.HTTP_201_CREATED,
    dependencies=[
        Depends(authenticate_token)
    ],
    description="Update a tasks group inside a project.",
    name="Update task group"
)
def update_task_group(
    data:schema.UpdateTaskGroup,
    organization: orgModel.Organization = Depends(organization_exist),
    sql:Session = Depends(get_db)
):
    """
    Updates the details of a task group in the database.
    """
    return controller.update_task_group(data, organization, sql)
>>>>>>> eae9fd99
<|MERGE_RESOLUTION|>--- conflicted
+++ resolved
@@ -358,7 +358,6 @@
     """
     return controller.remove_column_value(data, organization, sql)
 
-<<<<<<< HEAD
 @taskmanagementRoutes.post('/add-comments',response_model=schema.BaseComments,status_code=status.HTTP_201_CREATED)
 def add_comments(
     data:schema.add_comments,
@@ -384,7 +383,7 @@
     """
     return controller.get_all_task_comments(limit,offset,sql)
 
-=======
+
 
 @taskmanagementRoutes.post('/create-task-group',
     response_model=schema.ShowTaskGroup,
@@ -422,5 +421,4 @@
     """
     Updates the details of a task group in the database.
     """
-    return controller.update_task_group(data, organization, sql)
->>>>>>> eae9fd99
+    return controller.update_task_group(data, organization, sql)